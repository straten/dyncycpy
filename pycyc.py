--- conflicted
+++ resolved
@@ -1342,7 +1342,6 @@
     return harm2phase(ph)
 
 
-<<<<<<< HEAD
 def rms_wavefield(h):
     # compute the rms at -ve delay, over all doppler shifts
     nchan = h.shape[1]
@@ -1351,7 +1350,7 @@
     noise = h[:,start_chan:end_chan]
     variance = np.mean(np.abs(noise)**2)
     return np.sqrt(variance)
-=======
+
 def normalize_cs_by_noise_rms(cs, bw, ref_freq):
     nchan = cs.shape[0]
     nharm = cs.shape[1]
@@ -1359,7 +1358,6 @@
     hmin = nharm*7//8
     rms = np.sqrt((np.abs(cs[cmin:cmax, hmin:]) ** 2).mean())
     return cs / rms, rms
->>>>>>> 8a1bc1bc
 
 def normalize_cs(cs, bw, ref_freq):
     rms1 = rms_cs(cs, ih=1, bw=bw, ref_freq=ref_freq)
