"""
pycyc - python implementation of Cyclic-Modelling https://github.com/demorest/Cyclic-Modelling
Glenn Jones

This is designed to be a library of python functions to be used interactively with ipython
or in other python scripts. However, for demonstration purposes you can run this as a stand-alone script:

python2.7 pycyc.py input_cs_file.ar   # This will generate an initial profile from the data itself

python2.7 pycyc.py input_cs_file.ar some_profile.txt  # This will use the profile in some_profile.txt

The majority of these routines have been checked against the original Cyclic-Modelling code
and produce identical results to floating point accuracy. The results of the optimization may
not be quite as identical since Cyclic-Modelling uses the nlopt implementation of the L_BFGS solver
while this code uses scipy.optimize.fmin_l_bfgs_b

Here's an example of how I use this on kermit.

$ ipython -pylab

import pycyc

# load some 1713 data at 430 MHz that Nipuni processed
CS = pycyc.CyclicSolver(filename='/psr/gjones/2011-09-19-21:50:00.ar')

CS.initProfile(loadFile='/psr/gjones/pp_1713.npy') # start with a nice precomputed profile.
# Note profile can be in .txt (filter_profile) format or .npy numpy.save format.

# have a look at the profile:
plot(CS.pp_intrinsic)

CS.data.shape
Out: (1, 2, 256, 512)  # 1 subintegration, 2 polarizations, 256 freq channels, 512 phase bins

CS.loop(isub = 0, make_plots=True,ipol=0,tolfact=20) # run the optimzation
# Note this does the "inner loop": sets up the non-linear optimization and runs it
# the next step will be to build the "outer loop" which uses the new guess at the intrinsic profile
# to reoptimize the IRF. This isn't yet implemented but the machinary is all there.
#
# Running this with make_plots will create a <filename>_plots subdirectory with plots of various
# data products. The plots are made each time the objective function is evaluated. Note that there
# can be more than one objective function evaluation per solver iteration.
#
# tolfact can be used to reduce the stringency of the stopping criterion. This seems to be particularly useful
# to avoid overfitting to the noise in real data

# after the optimization runs, have a look at the CS data
clf()
imshow((np.abs(CS.cs))[:,1:],aspect='auto')

# have a look at the IRF
ht = pycyc.freq2time(CS.hf_prev)
t = np.arange(ht.shape[0]) / CS.bw # this will be time in microseconds since CS.bw is in MHz
subplot(211)
plot(t,abs(ht))

# compute the model CS and have a look

csm = CS.modelCS(ht)
subplot(212)
imshow(np.log10(np.abs(csm)),aspect='auto')
colorbar()

# Now examine the effect of zeroing the "noisy" parts of the IRF

ht2 = ht[:] #copy ht
ht2[:114] = 0
ht2[143:] = 0
csm2 = CS.modelCS(ht2)
figure()
subplot(211)
plot(t,abs(ht2))
subplot(212)
imshow(np.log10(np.abs(csm2)),aspect='auto')
colorbar()


# Try a bounded optimizaton, constraining h(t) to have support over a limited range
# the two parameters are:
# maxneg : int or None
#    The number of samples before the delta function which are allowed to be nonzero
#    This value must be given to turn on bounded optimization
# maxlen : int or None
#    The maximum length of the impulse response in samples

# e.g. suppose we want to limit the IRF to only have support from -1 to +10 us and CS.bw ~ 10 MHz
# maxneg = int(1e-6 * 10e6) = 10
# maxlen = int((1e-6 + 10e-6) * 10e6) = 110

CS.loop(make_plots=True, tolfact=10, maxneg=10, maxlen = 110)

"""
try:
    import psrchive
except Exception:
    print("pycyc.py: psrchive python libraries not found. You will not be able to load psrchive files.")
import concurrent.futures
import os
import pickle

import numpy as np
import scipy
import scipy.optimize
from matplotlib import pyplot as plt
from matplotlib.backends.backend_agg import FigureCanvasAgg
from matplotlib.figure import Figure
from scipy.fft import fft, fftshift, ifft, irfft, rfft
from scipy.optimize import minimize
from scipy.signal import fftconvolve
from scipy.signal.windows import kaiser

class CyclicSolver:
    def __init__(
        self,
        filename=None,
        statefile=None,
        offp=None,
        tscrunch=None,
        zap_edges=None,
        pscrunch=False,
        maxchan=None,
        maxharm=None,
    ):
        """
        *offp* : passed to the load method for selecting an off pulse region (optional).
        *tscrunch* : passed to the load method for averaging subintegrations
        *offp*: tuple (start,end) off-pulse phase bin range for normalizing the bandpass
        *maxchan*: Top channel index to use.
            Can be used to pull out one subband from a file which contains multiple subbands
        *tscrunch* : average down by a factor of 1/tscrunch
            (e.g. if tscrunch = 2, average every pair of subints)
        *pscrunch* : average the polarisations
        """

        self.zap_edges = zap_edges
        self.pscrunch = pscrunch
        self.tscrunch = tscrunch
        self.offp = offp
        self.maxchan = maxchan
        self.maxharm = maxharm
        self.save_cyclic_spectra = False
        self.filenames = []
        self.nspec = 0
        self.nsubint = 0
        self.intrinsic_ph = None
        self.intrinsic_ph_sum = None
        self.intrinsic_ph_sumsq = None
        self.pp_scattered = None
        self.pp_intrinsic = None
        self.shear_phasors = None
        self.cs_norm = None
        self.hf_prev = None
        self.iprint = False
        self.make_plots = False
        self.niter = 0

        self.mean_time_offset = 0
        self.nthread = 1

        # modelling options

        # By default, use the integrated pulse profile for all sub-integrations
        self.use_integrated_profile = True

        # omit the spin harmonic DC bin from the definition of the merit function
        # set to 0 or 1; this flag is used as an integer
        self.omit_dc = 1

        # maintain constant total power in the wavefield
        self.conserve_wavefield_energy = False

        # set the wavefield at all negative delays to zero
        self.enforce_causality = False

        # reduce temporal phase noise by minimizing the spectral entropy
        self.minimize_spectral_entropy = False

        # multiply the wavefiled by a phase that makes real and imaginary parts orthognonal
        self.enforce_orthogonal_real_imag = False

        # align the phases of time-adjacent impulse responses computed from the wavefield
        self.reduce_temporal_phase_noise = False

        # align the phases of time-adjacent impulse responses computed from the wavefield gradient
        self.reduce_temporal_phase_noise_grad = False

        # align the phase and delay of time-adjacent frequency responses computed from the wavefield
        self.align_frequency_responses = False

        # set all wavefield components less than theshold*rms to zero
        # the rms is computed over all doppler shifts between 5/8 and 7/8 of the largest delay
        self.noise_threshold = None

        # set all wavefield components less than theshold*rms to zero, after shrinking them by the same amount
        # the rms is computed over all doppler shifts between 5/8 and 7/8 of the largest delay
        self.noise_shrinkage_threshold = None

        # set all wavefield components less than theshold*delay_noise to zero,
        # after shrinking them by the same amount.  For a given delay, delay_noise is the standard deviation
        # over all doppler shifts below delay_noise_selection_threshold times the mean (corrected for bias)
        self.delay_noise_shrinkage_threshold = None
        self.delay_noise_selection_threshold = None

        # exponential decay scale for the amount of shrinkage
        self.noise_shrinkage_decay = None

        # when thresholding, smooth wavefield power using a Kaiser window with the specified duty cycle
        self.noise_smoothing_duty_cycle = None
        # default Kaiser smoothing beta factor (6 = similar to Hann)
        # see https://docs.scipy.org/doc/scipy/reference/generated/scipy.signal.windows.kaiser.html)
        self.noise_smoothing_beta = 6

        # simultaneously fit for the instrinsic cyclic spectrum (not recommended - introduces degeneracies)
        self.ml_profile = False

        # include separate temporal gain variations in the model
        self.model_gain_variations = False

        # normalize each cyclic spectrum
        self.normalize_cyclic_spectra = False

        # derive a first guest for the wavefield using the harmonic with the highest S/N
        self.first_wavefield_from_best_harmonic = 0

        # delay the initial wavefield estimate by this many pixels
        self.first_wavefield_delay = 0

        # taper data (cyclic spectra) in frequency using the specified window
        # see https://docs.scipy.org/doc/scipy/reference/generated/scipy.signal.get_window.html
        # Examples:
        #   spectral_window = ('kaiser', 8.0)
        #   spectral_window = ('tukey' 0.25)
        self.spectral_window = None

        # taper data (cyclic spectra) in time using the specified window
        self.temporal_window = None

        # taper wavefield along Doppler axis using the specified window
        self.doppler_window = None
        self.doppler_taper = None

        # by default, do not filter
        self.low_pass_filter_Doppler = 1.0

        # taper wavefield along delay axis using the specified window
        self.delay_window = None
        self.delay_taper = None

        # initial guess for the dynamic response
        self.initial_h_time_freq = None

        if filename:
            self.load(filename)

        elif statefile:
            self.loadState(statefile)

        self.statefile = statefile

    def modelCS(self, ht=None, hf=None):
        """
        Convenience function for computing modelCS using ref profile

        Call as modelCS(ht) for time domain or modelCS(hf=hf) for freq domain
        """
        if ht is not None:
            hf = time2freq(ht)
        cs = make_model_cs(hf, self.s0, self.bw, self.ref_freq, self.shear_phasors)

        return cs[0]

    def load_initial_guess(self, filename):
        """
        Load initial guess for wavefield and intrinsic profile from PSRFITS file
        """

        ar = psrchive.Archive_load(filename)
        ext = ar.get_dynamic_response()
        data = ext.get_data()
        nchan = ext.get_nchan()
        ntime = ext.get_ntime()
        data = np.reshape(data, (ntime, nchan))

        h_time_delay = freq2time(data, axis=1)
        h_doppler_delay = time2freq(h_time_delay, axis=0)
        plotthis = np.log10(np.abs(fftshift(h_doppler_delay)) + 1e-2)
        fig, ax = plt.subplots(figsize=(8, 9))
        img = ax.imshow(plotthis.T, aspect="auto", origin="lower", cmap="cubehelix_r", vmin=-1)
        fig.colorbar(img)
        fig.savefig("input_wavefield.png")
        plt.close()

        if self.zap_edges is not None and self.zap_edges > 0:
            zap_count = int(self.zap_edges * nchan)
            data = data[:, zap_count:-zap_count]

            h_time_delay = freq2time(data, axis=1)
            h_doppler_delay = time2freq(h_time_delay, axis=0)
            plotthis = np.log10(np.abs(fftshift(h_doppler_delay)) + 1e-2)
            fig, ax = plt.subplots(figsize=(8, 9))
            img = ax.imshow(plotthis.T, aspect="auto", origin="lower", cmap="cubehelix_r", vmin=-1)
            fig.colorbar(img)
            fig.savefig("input_wavefield_after_zap_edges.png")
            plt.close()

        self.initial_h_time_freq = data
        self.pp_intrinsic = np.copy(ar.get_Profile(0, 0, 0).get_amps())

    def load(self, filename):
        """
        Load periodic spectrum from psrchive compatible file (.ar or .fits)
        """

        self.filenames.append(filename)
        ar = psrchive.Archive_load(filename)
        if self.pscrunch:
            ar.pscrunch()

        if not self.omit_dc:
            ar.remove_baseline()

        data = ar.get_data()  # we load all data here, so this should probably change in the long run
        if self.zap_edges is not None and self.zap_edges > 0:
            zap_count = int(self.zap_edges * data.shape[2])
            data = data[:, :, zap_count:-zap_count, :]
            bwfact = 1.0 - self.zap_edges * 2
        elif self.maxchan:
            # bwfact used to indicate the actual bandwidth of the data if we're not using all channels.
            bwfact = self.maxchan / (1.0 * data.shape[2])
            data = data[:, :, : self.maxchan, :]
        else:
            bwfact = 1.0

        if self.offp:
            data = data / (np.abs(data[:, :, :, self.offp[0] : self.offp[1]]).mean(3)[:, :, :, None])

        if self.tscrunch:
            for k in range(1, self.tscrunch):
                data[:-k, :, :, :] += data[k:, :, :, :]

        if self.nsubint == 0:
            # print(f'input data have type={data.dtype}')

            idx = 0  # only used to get parameters of integration, not data itself
            subint = ar.get_Integration(idx)
            self.reference_epoch = subint.get_epoch()
            try:
                self.imjd = np.floor(self.reference_epoch)
                self.fmjd = np.fmod(self.reference_epoch, 1)
            except Exception:  # new version of psrchive has different kind of epoch
                self.imjd = self.reference_epoch.intday()
                self.fmjd = self.reference_epoch.fracday()
            self.ref_phase = 0.0
            self.ref_freq = 1.0 / subint.get_folding_period()
            self.bw = np.abs(subint.get_bandwidth()) * bwfact
            self.rf = subint.get_centre_frequency()

            self.source = ar.get_source()  # source name
            self.nopt = 0
            self.nloop = 0

            self.nsubint, self.npol, self.nchan, self.nbin = data.shape
            self.nlag = self.nchan
            self.nphase = self.nbin
            self.nharm = int(self.nphase / 2) + 1
            if self.maxharm is not None:
                print(f"zeroing all harmonics above {self.maxharm} in each cyclic spectrum")

            self.time_offsets = np.zeros(self.nsubint)
            total_offset = 0
            count_offset = 0
            for isub in range(self.nsubint):
                subint = ar.get_Integration(isub)
                epoch = subint.get_epoch()
                diff = epoch - self.reference_epoch
                self.time_offsets[isub] = diff.in_seconds()
                if isub > 0 and self.time_offsets[isub] > 0 and self.time_offsets[isub - 1] > 0:
                    offset = self.time_offsets[isub] - self.time_offsets[isub - 1]
                    total_offset += offset
                    count_offset += 1
            if count_offset > 1:
                self.mean_time_offset = total_offset / count_offset

            ar = None

            if self.save_cyclic_spectra:
                self.cyclic_spectra = np.zeros(
                    (self.nsubint, self.npol, self.nchan, self.nharm),
                    dtype=np.complex128,
                )
                self.cs_norm = np.zeros((self.nsubint, self.npol))
                for isub in range(self.nsubint):
                    if self.iprint:
                        print(f"load calculating cyclic spectrum for isub={isub}/{self.nsubint}")
                    for ipol in range(self.npol):
                        self.cyclic_spectra[isub, ipol], norm = self.get_cs(data[isub, ipol])
                        self.cs_norm[isub, ipol] = norm
                self.data = None
                data = None
            else:
                self.data = data

        else:
            last_offset = self.time_offsets[self.nsubint - 1]
            subint = ar.get_Integration(0)
            epoch = subint.get_epoch()
            diff = epoch - self.reference_epoch
            next_offset = diff.in_seconds()
            gap = next_offset - last_offset

            missing_subints = 0
            if self.mean_time_offset > 0:
                missing_subints = int(np.round(gap / self.mean_time_offset)) - 1

            if missing_subints > 0:
                print(f"missing {missing_subints} sub-integrations across {gap} seconds")
                print(f"mean sub-integration duration is {self.mean_time_offset} seconds")

            nsubint, npol, nchan, nbin = data.shape

            assert npol == self.npol
            assert nchan == self.nchan
            assert nbin == self.nbin

            new_nsubint = self.nsubint + nsubint + missing_subints
            start_isubint = self.nsubint + missing_subints

            self.time_offsets.resize(new_nsubint)
            total_offset = 0
            count_offset = 0
            for isub in range(new_nsubint):
                if isub >= start_isubint:
                    subint = ar.get_Integration(isub - start_isubint)
                    epoch = subint.get_epoch()
                    diff = epoch - self.reference_epoch
                    self.time_offsets[isub] = diff.in_seconds()
                if isub > 0 and self.time_offsets[isub] > 0 and self.time_offsets[isub - 1] > 0:
                    offset = self.time_offsets[isub] - self.time_offsets[isub - 1]
                    total_offset += offset
                    count_offset += 1
            if count_offset > 1:
                self.mean_time_offset = total_offset / count_offset

            if self.save_cyclic_spectra:
                self.cyclic_spectra.resize(new_nsubint, self.npol, self.nchan, self.nharm)
                self.cs_norm.resize(new_nsubint, self.npol)
                self.time_offsets.resize(new_nsubint)
                for isub in range(nsubint):
                    jsub = isub + self.nsubint + missing_subints
                    if self.iprint:
                        print(f"load calculating cyclic spectrum for isub={jsub}/{new_nsubint}")
                    for ipol in range(self.npol):
                        self.cyclic_spectra[jsub, ipol], norm = self.get_cs(data[isub, ipol])
                        self.cs_norm[jsub, ipol] = norm
                self.data = None
                data = None
                if missing_subints > 0:
                    print("setting missing cyclic spectra to average of bounding spectra")
                    for ipol in range(self.npol):
                        previous_idx = self.nsubint - 1
                        previous_cs = self.cyclic_spectra[previous_idx, ipol]
                        previous_cs_norm = self.cs_norm[previous_idx, ipol]

                        next_idx = self.nsubint + missing_subints
                        next_cs = self.cyclic_spectra[next_idx, ipol]
                        next_cs_norm = self.cs_norm[next_idx, ipol]

                        average_cs = 0.5 * (previous_cs + next_cs)
                        average_cs_norm = 0.5 * (previous_cs_norm + next_cs_norm)

                        for isub in range(missing_subints):
                            jsub = isub + self.nsubint
                            self.cyclic_spectra[jsub, ipol] = average_cs
                            self.cs_norm[jsub, ipol] = average_cs_norm

            else:
                if missing_subints > 0:
                    print("WARNING: patching up missing sub-integrations not implemented")
                    print("WARNING: when not saving cyclic spectra")
                self.data = np.append(self.data, data, axis=0)
                new_nsubint -= missing_subints

            self.nsubint = new_nsubint

    def initProfile(self, loadFile=None, maxinitharm=None, maxsubint=None):
        """
        Initialize the reference profile

        If loadFile is not specified, will compute an initial profile from the data
        If loadFile ends with .txt, it is assumed to be a filter_profile output file
        If loadFile ends with .npy, it is assumed to be a numpy data file

        Resulting profile is assigned to self.pp_intrinsic
        The results of this routine have been checked to agree with filter_profile -i

        *maxinitharm* : zero harmonics above this one in the initial profile
            (acts to smooth/denoise) (optional)

        """

        if maxsubint is not None:
            self.nsubint = maxsubint

        self.nspec = self.nsubint

        self.hf_prev = np.ones((self.nchan,), dtype=np.complex128)

        if self.initial_h_time_freq is None:
            self.h_doppler_delay = np.zeros((self.nspec, self.nchan), dtype=np.complex128)
            self.h_doppler_delay[0, self.first_wavefield_delay] = self.nchan
        else:
            assert self.initial_h_time_freq.shape[0] == self.nspec
            assert self.initial_h_time_freq.shape[1] == self.nchan
            self.h_time_delay = freq2time(self.initial_h_time_freq, axis=1)
            self.h_doppler_delay = time2freq(self.h_time_delay, axis=0)

        self.noise_smoothing_kernel = None
        if self.noise_smoothing_duty_cycle is not None:
            ashape = np.asarray(self.h_doppler_delay.shape)
            wshape = np.round(ashape * self.noise_smoothing_duty_cycle)
            print(f"noise smoothing kernel shape: {wshape}")
            kernel = np.outer(
                kaiser(wshape[0], self.noise_smoothing_beta),
                kaiser(wshape[1], self.noise_smoothing_beta),
            )
            self.noise_smoothing_kernel = kernel / np.sum(kernel)  # Normalize the kernel

        if self.spectral_window is not None:
            spectral_taper = scipy.signal.get_window(self.spectral_window, self.nchan)
            for ichan in range(self.nchan):
                self.cyclic_spectra[:, :, ichan, :] *= spectral_taper[ichan]

        if self.temporal_window is not None:
            temporal_taper = scipy.signal.get_window(self.temporal_window, self.nsubint)
            for ispec in range(self.nsubint):
                self.cyclic_spectra[ispec] *= temporal_taper[ispec]

        if self.doppler_window is not None:
            self.doppler_taper = fftshift(scipy.signal.get_window(self.doppler_window, self.nsubint))

        if self.delay_window is not None:
            self.delay_taper = fftshift(scipy.signal.get_window(self.delay_window, self.nchan))

        if self.first_wavefield_from_best_harmonic:
            self.compute_first_wavefield_from_best_harmonic()

        self.h_time_delay = freq2time(self.h_doppler_delay, axis=0)
        self.dynamic_spectrum = np.zeros((self.nsubint, self.npol, self.nchan))
        self.first_harmonic_spectrum = np.zeros((self.nsubint, self.npol, self.nchan), dtype=np.complex128)
        self.optimized_filters = np.zeros((self.nsubint, self.nchan), dtype=np.complex128)
        self.intrinsic_profiles = np.zeros((self.nsubint, self.npol, self.nbin))
        self.scattered_profiles = np.zeros((self.nsubint, self.nbin))

        if loadFile:
            if loadFile.endswith(".npy"):
                self.pp_intrinsic = np.load(loadFile)
            elif loadFile.endswith(".txt"):
                self.pp_intrinsic = loadProfile(loadFile)
            else:
                raise Exception("Filename must end with .txt or .npy to indicate type")
            return

        self.maxinitharm = maxinitharm
        self.save_dynamic_spectrum = True
        self.save_cs_norm = True
        self.updateProfile()
        self.save_dynamic_spectrum = False
        self.save_cs_norm = False

    def compute_first_wavefield_from_best_harmonic(self):
        initial_total_power = np.sum(np.abs(self.h_doppler_delay) ** 2)
        maxharm = np.minimum(self.first_wavefield_from_best_harmonic, self.nharm)
        sn = np.zeros(maxharm)

        # search for the harmonic with the highest Doppler/delay power S/N
        for harm in range(maxharm):
            print(f"harmonic={harm}")
            # extract the harmonic and sum over polarizations
            time_freq = np.sum(self.cyclic_spectra[:, :, :, harm], axis=1)
            trial_wavefield = time2freq(freq2time(time_freq, axis=1), axis=0)
            power = np.abs(trial_wavefield) ** 2

            # estimate the S/N for this trial wavefield

            # first, take a slice of noise at extreme Doppler shift
            width = 10
            imin = (self.nspec - width) // 2
            imax = (self.nspec + width) // 2
            noise_slice = power[imin:imax, :]

            noise_power = np.mean(noise_slice)
            total_power = np.mean(power)
            sn[harm] = np.sqrt(total_power / noise_power)
            print(f"harmonic={harm} S/N={sn[harm]}")

        best_harmonic = np.argmax(sn)
        print(f"best harmonic={best_harmonic}")

        # extract the harmonic and sum over polarizations
        time_freq = np.sum(self.cyclic_spectra[:, :, :, best_harmonic], axis=1)
        self.h_doppler_delay = time2freq(freq2time(time_freq, axis=1), axis=0)
        power = np.abs(self.h_doppler_delay) ** 2

        # set the power at the origin equal to the logarithmic/geometric mean of its neighbours
        log_sum = 0
        for i in [-1, 0, 1]:
            for j in [-1, 0, 1]:
                if i != 0 or j != 0:
                    log_sum += np.log10(power[i, j])
        log_mean = log_sum / 8
        mean_amp = pow(10, 0.5 * log_mean)
        zero_amp = np.abs(self.h_doppler_delay[0, 0])
        print(f"amplitude[0,0] current={zero_amp} new={mean_amp}")

        if self.delay_noise_shrinkage_threshold is not None:
            print(f"delay_noise_shrinkage_threshold={self.delay_noise_shrinkage_threshold}")
            np.copyto(
                self.h_doppler_delay,
                apply_delay_shrinkage_threshold(
                    self.h_doppler_delay,
                    self.delay_noise_shrinkage_threshold,
                    self.delay_noise_selection_threshold,
                    self.noise_smoothing_kernel,
                ),
            )

        self.h_doppler_delay[0, 0] *= mean_amp / zero_amp
        self.h_doppler_delay[:, self.nchan // 2 :] = 0.0

        power = np.abs(self.h_doppler_delay) ** 2
        total_power = np.sum(power)
        scale_factor = np.sqrt(initial_total_power / total_power)
        print(f"total power original={initial_total_power} new={total_power} scale={scale_factor}")
        self.h_doppler_delay *= scale_factor

    def solve(self, **kwargs):
        """
        Construct an iterative solution to the IRF using multiple subintegrations
        """
        if kwargs.pop("restart", False):
            self.nopt = 0
        savefile = kwargs.pop(
            "savebase",
            os.path.abspath(self.filename) + ("_%02d.cysolve.pkl" % self.nloop),
        )

        for isub in range(self.nsubint):
            kwargs["isub"] = isub
            self.loop(**kwargs)
            print("Saving after nopt:", self.nopt)
            self.saveState(savefile)

        self.nloop += 1

    def get_dof(self):
        # while experimenting with maxharm, nfree can be greater than nterm
        if self.nfree_parameters < self.nterm_merit:
            return self.nterm_merit - self.nfree_parameters
        return 1

    def get_reduced_chisq(self):
        return self.merit / self.get_dof()

    def updateProfileSubint(self, isub):
        for ipol in range(self.npol):
            if self.save_cyclic_spectra:
                cs = self.cyclic_spectra[isub, ipol]
            else:
                ps = self.data[isub, ipol]  # dimensions will now be (nchan,nbin)
                cs, norm = self.get_cs(ps)
                self.cs_norm[isub, ipol] = norm

            if self.save_dynamic_spectrum:
                self.dynamic_spectrum[isub, ipol, :] = np.real_if_close(cs[:, 0])
                self.first_harmonic_spectrum[isub, ipol, :] = cs[:, 1]

            ht = self.h_time_delay[isub]
            hf = time2freq(ht)

            update_gain = self.model_gain_variations and ipol == 0

            if self.compute_scattered_profile:
                ph = fscrunch_cs(cs, bw=self.bw, ref_freq=self.ref_freq)
                pp = harm2phase(ph)
                self.scattered_profiles[isub, :] += pp

            ph, gain, ph_numer, ph_denom = self.optimize_profile(cs, hf, self.bw, self.ref_freq, update_gain)

            self.ph_numer[ipol, isub] = ph_numer
            self.ph_denom[ipol, isub] = ph_denom

            if update_gain:
                self.optimal_gains[isub] = gain

            if self.omit_dc:
                ph[0] = 0.0
            if self.maxinitharm:
                ph[self.maxinitharm :] = 0.0
            pp = harm2phase(ph)

            if self.iprint:
                print(f"update profile isub={isub}/{self.nsubint}")

            self.intrinsic_profiles[isub, ipol, :] = pp

    def updateProfile(self):
        """
        Update the reference profile

        Resulting profile is assigned to self.pp_intrinsic
        """

        self.compute_scattered_profile = False
        if self.pp_scattered is None:
            self.compute_scattered_profile = True
            self.pp_scattered = np.zeros(self.nphase)  # scattered profile

        self.optimal_gains = np.ones(self.nsubint)
        self.ph_numer = np.zeros((self.npol, self.nspec, self.nharm), dtype=np.complex128)
        self.ph_denom = np.zeros((self.npol, self.nspec, self.nharm), dtype=np.complex128)
        self.intrinsic_ph = np.zeros((self.npol, self.nharm), dtype=np.complex128)

        if self.cs_norm is None:
            self.cs_norm = np.zeros((self.nsubint, self.npol))

        if self.shear_phasors is None:
            self.shear_phasors = create_shear_phasors(self.nchan, self.nharm, self.bw, self.ref_freq)

        # initialize profile from data
        # the results of this routine have been checked against filter_profile and they perform the same

        self.normalize(self.h_doppler_delay)

        self.h_time_delay = freq2time(self.h_doppler_delay)

        if self.align_frequency_responses:
            print(f"reduce temporal phase and delay noise")
            h_time_freq = time2freq(self.h_time_delay, axis=1)
            align_to_neighbour(h_time_freq)
            self.h_time_delay = freq2time(h_time_freq, axis=1)
            self.h_doppler_delay = time2freq(self.h_time_delay, axis=0)

        if self.reduce_temporal_phase_noise:
            print(f"reduce temporal phase noise")
            minimize_temporal_phase_noise(self.h_time_delay)
            self.h_doppler_delay = time2freq(self.h_time_delay, axis=0)

        if self.minimize_spectral_entropy:
            print(f"minimize spectral entropy")
            minimize_spectral_entropy(self.h_time_delay)
            self.h_doppler_delay = time2freq(self.h_time_delay, axis=0)

        if self.enforce_orthogonal_real_imag:
            z = (self.h_doppler_delay * self.h_doppler_delay).sum()
            ph = z / np.abs(z)
            ph = np.sqrt(ph)
            abs_origin = np.abs(self.h_doppler_delay[0, 0])
            print(f"enforce_orthogonal_real_imag z={z} ph={ph} abs_origin={abs_origin}")
            self.h_doppler_delay *= np.conj(ph)

        with concurrent.futures.ThreadPoolExecutor(max_workers=self.nthread) as executor:
            for isub in range(self.nspec):
                executor.submit(self.updateProfileSubint, isub)

        self.pp_intrinsic = np.average(self.intrinsic_profiles, axis=(0, 1))

        if self.compute_scattered_profile:
            self.pp_scattered = np.average(self.scattered_profiles, axis=0)

        mean_gain = 1

        if self.model_gain_variations:
            # keep the gains from wandering
            mean_gain = self.optimal_gains.mean()
            print(f"updateProfile mean gain: {mean_gain}")
            self.optimal_gains /= mean_gain

        self.intrinsic_ph_sum = np.zeros(self.nharm, dtype=np.complex128)
        self.intrinsic_ph_sumsq = np.zeros(self.nharm, dtype=np.complex128)

        for ipol in range(self.npol):
            ph_numer = np.average(self.ph_numer[ipol], axis=0)
            ph_denom = np.average(self.ph_denom[ipol], axis=0)
            self.intrinsic_ph[ipol] = ph_numer / ph_denom
            self.intrinsic_ph[ipol] *= mean_gain
            self.intrinsic_ph_sum += self.intrinsic_ph[ipol]
            self.intrinsic_ph_sumsq += np.abs(self.intrinsic_ph[ipol]) ** 2

        # sum over all polarizations and sub-integrations
        ph_numer = np.average(self.ph_numer, axis=(0, 1))
        ph_denom = np.average(self.ph_denom, axis=(0, 1))
        self.pp_intrinsic = harm2phase(ph_numer / ph_denom) * mean_gain
        print(f"updateProfile intrinsic profile range: {np.ptp(self.pp_intrinsic)}")

    def initWavefield(self):
        """
        First draft of using FISTA to solve the 2D transfer function
        """

        self.h_time_delay_grad = np.zeros((self.nspec, self.nchan), dtype=np.complex128)
        self.h_doppler_delay_grad = np.zeros((self.nspec, self.nchan), dtype=np.complex128)
        self.nopt = 0

        self.updateWavefield(self.h_doppler_delay)

    def get_derivative(self, wavefield):
        return self.h_doppler_delay_grad

    def get_func_val(self, wavefield):
        return self.merit

    def evaluate(self, wavefield):
        self.updateWavefield(wavefield)
        return self.merit, np.copy(self.h_doppler_delay_grad)

    def get_cs(self, ps):
        # cast single-precision input data to double-precision before computing the Fourier transform
        tmp = np.zeros(ps.shape, dtype=np.float64)
        tmp[:, :] = ps[:, :]

        cs = ps2cs(tmp)

        if self.model_gain_variations:
            cs, norm = normalize_cs_by_noise_rms(cs, bw=self.bw, ref_freq=self.ref_freq)
        elif self.normalize_cyclic_spectra:
            cs, norm = normalize_cs(cs, bw=self.bw, ref_freq=self.ref_freq)
        else:
            norm = 1
        cs = cyclic_padding(cs, self.bw, self.ref_freq)
        if self.maxharm is not None:
            cs[:, self.maxharm + 1 :] = 0.0
        return cs, norm

    def normalize(self, h_doppler_delay):
        if self.conserve_wavefield_energy:
            total_power = np.sum(np.abs(h_doppler_delay) ** 2)
            expected_power = self.nchan**2
            factor = np.sqrt(expected_power / total_power)
            h_doppler_delay *= factor
            # print(f'normalize factor={factor}')
        return h_doppler_delay

    def updateWavefieldSubint(self, ipol, isub):
        if self.save_cyclic_spectra:
            cs = self.cyclic_spectra[isub, ipol]
        else:
            ps = self.data[isub, ipol]  # dimensions will now be (nchan,nbin)
            cs, norm = self.get_cs(ps)

        if self.use_integrated_profile:
            s0 = self.s0
        else:
            ph_numer = self.ph_numer[ipol, isub]
            ph_denom = self.ph_denom[ipol, isub]
            s0 = ph_numer / ph_denom

        ht = self.h_time_delay[isub]

        if self.iprint:
            print(f"update filter isub={isub}/{self.nspec}")

        _merit, grad, _nterm = complex_cyclic_merit_lag(ht, self, s0, cs, self.optimal_gains[isub])

        if self.enforce_causality:
            half_nchan = self.nchan // 2
            grad[half_nchan:] = 0

        self.h_time_delay_grad[isub, :] += grad

        return _merit, _nterm

    def updateWavefield(self, h_doppler_delay):
        rms_noise = rms_wavefield(h_doppler_delay)

        if rms_noise > 0 and self.noise_threshold is not None:
            # print(f"noise_threshold rms={rms_noise}")
            np.copyto(
                h_doppler_delay,
                apply_threshold(h_doppler_delay, self.noise_threshold, self.noise_smoothing_kernel),
            )

        if rms_noise > 0 and self.noise_shrinkage_threshold is not None:
            # print(f"noise_shrinkage_threshold rms={rms_noise}")
            np.copyto(
                h_doppler_delay,
                apply_shrinkage_threshold(
                    h_doppler_delay,
                    self.noise_shrinkage_threshold,
                    self.noise_smoothing_kernel,
                ),
            )

        if rms_noise > 0 and self.delay_noise_shrinkage_threshold is not None:
            # print(f"delay_noise_shrinkage_threshold={self.delay_noise_shrinkage_threshold}")
            np.copyto(
                h_doppler_delay,
                apply_delay_shrinkage_threshold(
                    h_doppler_delay,
                    self.delay_noise_shrinkage_threshold,
                    self.delay_noise_selection_threshold,
                    self.noise_smoothing_kernel,
                ),
            )

        if self.delay_taper is not None:
            h_doppler_delay *= self.delay_taper

        if self.doppler_taper is not None:
            h_doppler_delay *= self.doppler_taper[:, np.newaxis]

        self.h_time_delay = freq2time(h_doppler_delay, axis=0)
        np.copyto(self.h_doppler_delay, h_doppler_delay)

        nonzero = np.count_nonzero(h_doppler_delay)
        # although re & im count as separate terms in sum,
        # normalize_cs_by_noise_rms normalizes by the sum of the variances in re & im
        self.nfree_parameters = nonzero

        self.merit = 0
        self.nterm_merit = 0

        phasor = 1.0 + 0.0j

        self.h_time_delay_grad[:, :] = 0.0 + 0.0j

        if self.shear_phasors is None:
            self.shear_phasors = create_shear_phasors(self.nchan, self.nharm, self.bw, self.ref_freq)

        for ipol in range(self.npol):
            self.s0 = self.intrinsic_ph[ipol]
            self.ph_ref = self.intrinsic_ph[ipol]

            self.h_time_delay = freq2time(self.h_doppler_delay)

            with concurrent.futures.ThreadPoolExecutor(max_workers=self.nthread) as executor:
                future_subint = {
                    executor.submit(self.updateWavefieldSubint, ipol, isub): isub
                    for isub in range(self.nspec)
                }

                for future in concurrent.futures.as_completed(future_subint):
                    isub = future_subint[future]
                    try:
                        _merit, _nterm = future.result()
                        self.merit += _merit
                        self.nterm_merit += _nterm

                    except Exception as exc:
                        print(f"updateWavefieldSubint isub={isub} exception: {exc}")

        if self.reduce_temporal_phase_noise_grad:
            minimize_temporal_phase_noise(self.h_time_delay_grad)

        self.h_doppler_delay_grad = time2freq(self.h_time_delay_grad) * self.nsubint

        if self.low_pass_filter_Doppler < 1:
            quarter_nsub = round(self.nsubint * self.low_pass_filter_Doppler / 2.0)
            self.h_doppler_delay_grad[quarter_nsub:-quarter_nsub, :] = 0

        align_phase_gradient = False
        if align_phase_gradient:
            print(f"h_doppler_delay_grad[0,0]={self.h_doppler_delay_grad[0,0]}")
            phasor = np.conj(self.h_doppler_delay_grad[0, 0])
            phasor /= np.abs(phasor)
            self.h_doppler_delay_grad *= phasor

    def optimize_profile(self, cs, hf, bw, ref_freq, update_gain):
        hfplus, hfminus = shear_spectra(hf, self.shear_phasors)

        # cs H(-)H(+)*
        cshmhp = cs * hfminus * np.conj(hfplus)
        # |H(-)|^2 |H(+)|^2
        maghmhp = (np.abs(hfminus) * np.abs(hfplus)) ** 2

        if update_gain and self.intrinsic_ph_sum is not None:
            # Equation A11 numerator
            tmp = fscrunch_cs(np.conj(cshmhp) * self.intrinsic_ph_sum, bw=bw, ref_freq=ref_freq)
            gain_numer = tmp[1:].sum()  # sum over all harmonics
            # Equation A11 denominator
            tmp = fscrunch_cs(maghmhp * self.intrinsic_ph_sumsq, bw=bw, ref_freq=ref_freq)
            gain_denom = tmp[1:].sum()  # sum over all harmonics
            gain = np.real(gain_numer) / np.real(gain_denom)
            # print(f' gain={gain}')
        else:
            gain = 1

        # fscrunch
        ph_numer = fscrunch_cs(cshmhp, bw=bw, ref_freq=ref_freq) * gain
        ph_denom = fscrunch_cs(maghmhp, bw=bw, ref_freq=ref_freq) * gain**2
        s0 = ph_numer / ph_denom
        s0[np.real(ph_denom) <= 0.0] = 0
        return s0, gain, ph_numer, ph_denom

    def loop(
        self,
        isub=0,
        ipol=0,
        hf_prev=None,
        make_plots=False,
        maxfun=1000,
        tolfact=1,
        iprint=1,
        plotdir=None,
        maxneg=None,
        maxlen=None,
        rindex=None,
        ht0=None,
        max_plot_lag=50,
        use_last_soln=True,
        use_minphase=True,
        onp=None,
        adjust_delay=True,
        plot_every=1,
    ):
        """
        Run the non-linear solver to compute the IRF

        maxfun: int
            maximum number of objective function evaluations
        tolfact: float
            factor to multiply the convergence limit by. Default 1
            uses convergence criteria from original filter_profile.
            Try 10 for less stringent (faster) convergence
        iprint: int
            Passed to scipy.optimize.fmin_l_bfgs_b (see docs)
            use 0 for silent, 1 for verbose, 2 for more log info

        max_plot_lag: highest lag to plot in diagnostic plots.
        use_last_soln: If true, use last filter as initial guess for this subint
        use_minphase: if true, use minimum phase IRF as initial guess
                        else use delta function
        """
        self.plot_every = plot_every
        self.make_plots = make_plots
        if make_plots:
            self.mlag = max_plot_lag
            if plotdir is None:
                blah, fbase = os.path.split(self.filename)
                plotdir = os.path.join(os.path.abspath(os.path.curdir), ("%s_plots" % fbase))
            if not os.path.exists(plotdir):
                try:
                    os.mkdir(plotdir)
                except Exception:
                    print("Warning: couldn't make", plotdir, "not plotting")
                    self.make_plots = False
            self.plotdir = plotdir

        self.isub = isub
        self.iprint = iprint

        if self.save_cyclic_spectra:
            cs = self.cyclic_spectra[isub, ipol]
        else:
            ps = self.data[isub, ipol]  # dimensions will now be (nchan,nbin)
            cs, norm = self.get_cs(ps)

        if hf_prev is None:
            if self.hf_prev is None:
                self.hf_prev = np.ones((self.nchan,), dtype=np.complex128)
            _hf_prev = self.hf_prev
        else:
            _hf_prev = hf_prev

        self.dynamic_spectrum[isub, :] = np.real(cs[:, 0])

        self.ph_ref = phase2harm(self.pp_intrinsic)
        self.ph_ref = normalize_profile(self.ph_ref)

        if self.omit_dc:
            self.ph_ref[0] = 0

        ph = self.ph_ref[:]
        self.s0 = ph

        if self.nopt == 0 or not use_last_soln:
            self.pp_intrinsic = np.zeros(self.nphase)
            if ht0 is None:
                if rindex is None:
                    delay = self.phase_gradient(cs)
                else:
                    delay = rindex
                print("initial filter: delta function at delay = %d" % delay)
                ht = np.zeros((self.nlag,), dtype=np.complex128)
                ht[delay] = self.nlag
                if use_minphase:
                    if onp is None:
                        print("onp not specified, so not using minimum phase")
                    else:
                        spect = np.abs(self.data[isub, ipol, :, onp[0] : onp[1]]).mean(1)
                        ht = freq2time(minphase(spect - spect.min()))
                        ht = np.roll(ht, delay)
                        print("using minimum phase with peak at:", np.abs(ht).argmax())
            else:
                ht = ht0.copy()
            hf = time2freq(ht)
        else:
            hf = _hf_prev.copy()
        ht = freq2time(hf)

        if self.delay_taper is not None:
            ht *= self.delay_taper

        if self.nopt == 0 or adjust_delay:
            if rindex is None:
                rindex = np.abs(ht).argmax()
            self.rindex = rindex
        else:
            rindex = self.rindex
        print("max filter index = %d" % self.rindex)

        if maxneg is not None:
            if maxlen is not None:
                valsamp = maxlen
            else:
                valsamp = int(ht.shape[0] / 2) + maxneg
            minbound = np.zeros_like(ht)
            minbound[:valsamp] = 1 + 1j
            minbound = np.roll(minbound, rindex - maxneg)
            b = get_params(minbound, rindex)
            bchoice = [0, None]
            bounds = [(bchoice[int(x)], bchoice[int(x)]) for x in b]
        else:
            bounds = None
        # rotate phase time
        phasor = np.conj(ht[rindex])
        ht = ht * phasor / np.abs(phasor)

        dim0 = 2 * self.nlag - 1

        var, nvalid = self.cyclic_variance(cs)
        self.noise = np.sqrt(var)
        dof = nvalid - dim0 - self.nphase
        print("variance : %.5e" % var)
        print("nsamp    : %.5e" % nvalid)
        print("dof      : %.5e" % dof)
        print("min obj  : %.5e" % (dof * var))

        tol = 1e-1 / (dof)
        print("ftol     : %.5e" % (tol))
        scipytol = (
            tolfact * tol / 2.220e-16
        )  # 2.220E-16 is machine epsilon, which the scipy optimizer uses as a unit
        print("scipytol : %.5e" % scipytol)
        x0 = get_params(ht, rindex)

        self.niter = 0
        self.objval = []

        self.cs = cs
        x, f, d = scipy.optimize.fmin_l_bfgs_b(
            cyclic_merit_lag,
            x0,
            m=20,
            args=(self,),
            iprint=iprint,
            maxfun=maxfun,
            factr=scipytol,
            bounds=bounds,
        )
        ht = get_ht(x, rindex)

        if self.delay_taper is not None:
            ht *= self.delay_taper

        hf = time2freq(ht)

        self.hf_soln = hf[:]

        hf = match_two_filters(_hf_prev, hf)
        self.optimized_filters[isub, :] = hf
        self.hf_prev = hf.copy()

        update_gain = False
        ph, gain, ph_numer, ph_denom = self.optimize_profile(cs, hf, self.bw, self.ref_freq, update_gain)

        if self.omit_dc:
            ph[0] = 0.0

        pp = harm2phase(ph)

        self.intrinsic_profiles[isub, :] = pp
        self.pp_intrinsic += pp

        self.nopt += 1

    def saveResults(self, fbase=None):
        if fbase is None:
            fbase = self.filename
        writeProfile(fbase + ".pp_intrinsic.txt", self.pp_intrinsic)
        writeProfile(fbase + ".pp_scattered.txt", self.pp_scattered)
        writeArray(fbase + ".hfs.txt", self.optimized_filters)
        writeArray(fbase + ".dynspec.txt", self.dynamic_spectrum)

    def cyclic_variance(self, cs):
        ih = self.nharm - 1

        imin, imax = chan_limits_cs(
            iharm=ih, nchan=self.nchan, bw=self.bw, ref_freq=self.ref_freq
        )  # highest harmonic
        var = (np.abs(cs[imin:imax, ih]) ** 2).sum()
        nvalid = imax - imin
        var = var / nvalid

        for ih in range(1, self.nharm - 1):
            imin, imax = chan_limits_cs(iharm=ih, nchan=self.nchan, bw=self.bw, ref_freq=self.ref_freq)
            nvalid += imax - imin
        return var, nvalid * 2

    def phase_gradient(self, cs, ph_ref=None):
        if ph_ref is None:
            ph_ref = self.ph_ref
        ih = 1
        imin, imax = chan_limits_cs(iharm=ih, nchan=self.nchan, bw=self.bw, ref_freq=self.ref_freq)
        grad_sum = cs[:, ih].sum()
        grad_sum /= ph_ref[ih]
        phase_angle = np.angle(grad_sum)
        # ensure -pi < ph < pi
        if phase_angle > np.pi:
            phase_angle = phase_angle - 2 * np.pi
        # express as delay
        phase_angle /= -2 * np.pi * self.ref_freq
        phase_angle *= 1e6 * self.bw

        if phase_angle > self.nchan / 2:
            delay = int(self.nchan / 2)
        elif phase_angle < -(self.nchan / 2):
            delay = int(self.nchan / 2 + 1)
        elif phase_angle < -0.1:
            delay = int(phase_angle) + self.nchan - 1
        else:
            delay = int(phase_angle)

        return delay

    def saveState(self, filename=None):
        """
        not yet ready for use
        Save current state of this class (inlcuding current CS solution)
        """
        # For now we just use pickle for convenience. In the future, could use np.savez or HDF5 (or FITS)
        if filename is None:
            if self.statefile:
                filename = self.statefile
            else:
                filename = self.filename + ".cysolve.pkl"
        orig_statefile = self.statefile

        fh = open(filename, "w")
        pickle.dump(self, fh, protocol=-1)
        fh.close()

        self.statefile = orig_statefile
        print("Saved state in:", filename)

    def plotCurrentSolution(self, plot_cs):
        cs_model = self.model
        grad = self.grad
        hf = self.hf
        ht = self.ht
        mlag = self.mlag
        fig = Figure()
        ax1 = fig.add_subplot(3, 3, 1)
        csextent = [1, mlag - 1, self.rf + self.bw / 2.0, self.rf - self.bw / 2.0]
        im = ax1.imshow(
            np.log10(np.abs(plot_cs[:, 1:mlag])),
            aspect="auto",
            interpolation="nearest",
            extent=csextent,
        )
        # im = ax1.imshow(cs2ps(plot_cs),aspect='auto',interpolation='nearest',extent=csextent)
        ax1.set_xlim(0, mlag)
        ax1.text(
            0.9,
            0.9,
            "log|CS|",
            fontdict=dict(size="small"),
            va="top",
            ha="right",
            transform=ax1.transAxes,
            bbox=dict(alpha=0.75, fc="white"),
        )
        im.set_clim(-4, 2)

        ax1b = fig.add_subplot(3, 3, 2)
        im = ax1b.imshow(
            np.angle(plot_cs[:, :mlag]) - np.median(np.angle(plot_cs[:, :mlag]), axis=0)[None, :],
            cmap="hsv",
            aspect="auto",
            interpolation="nearest",
            extent=csextent,
        )
        # im = ax1b.imshow(plot_cs[:,:mlag].imag,aspect='auto',interpolation='nearest',extent=csextent)

        im.set_clim(-np.pi, np.pi)
        ax1b.set_xlim(0, mlag)
        ax1b.text(
            0.9,
            0.9,
            "angle(CS)",
            fontdict=dict(size="small"),
            va="top",
            ha="right",
            transform=ax1b.transAxes,
            bbox=dict(alpha=0.75, fc="white"),
        )
        for tl in ax1b.yaxis.get_ticklabels():
            tl.set_visible(False)
        ax2 = fig.add_subplot(3, 3, 4)
        im = ax2.imshow(
            np.log10(np.abs(cs_model[:, 1:mlag])),
            aspect="auto",
            interpolation="nearest",
            extent=csextent,
        )
        # im = ax2.imshow(cs2ps(cs_model),aspect='auto',interpolation='nearest',extent=csextent)
        im.set_clim(-4, 2)
        ax2.set_xlim(0, mlag)
        ax2.set_ylabel("RF (MHz)")
        ax2.text(
            0.9,
            0.9,
            "log|CS model|",
            fontdict=dict(size="small"),
            va="top",
            ha="right",
            transform=ax2.transAxes,
            bbox=dict(alpha=0.75, fc="white"),
        )

        ax2b = fig.add_subplot(3, 3, 5)
        im = ax2b.imshow(
            np.angle(cs_model[:, :mlag]) - np.median(np.angle(cs_model[:, :mlag]), axis=0)[None, :],
            cmap="hsv",
            aspect="auto",
            interpolation="nearest",
            extent=csextent,
        )
        # im = ax2b.imshow(cs_model[:,:mlag].imag,aspect='auto',interpolation='nearest',extent=csextent)
        im.set_clim(-np.pi, np.pi)
        ax2b.set_xlim(0, mlag)
        ax2b.text(
            0.9,
            0.9,
            "angle(CS model)",
            fontdict=dict(size="small"),
            va="top",
            ha="right",
            transform=ax2b.transAxes,
            bbox=dict(alpha=0.75, fc="white"),
        )
        for tl in ax2b.yaxis.get_ticklabels():
            tl.set_visible(False)
        sopt, gain, ph_numer, ph_denom = self.optimize_profile(plot_cs, hf, self.bw, self.ref_freq)
        sopt = normalize_profile(sopt)

        if self.omit_dc:
            sopt[0] = 0.0
        smeas = normalize_profile(plot_cs.mean(0))
        if self.omit_dc:
            smeas[0] = 0.0
        #        cs_model0,hfplus,hfminus,phases = make_model_cs(hf,sopt,self.bw,self.ref_freq)

        ax3 = fig.add_subplot(3, 3, 7)
        #        ax3.imshow(np.log(np.abs(cs_model0)[:,1:]),aspect='auto')
        err = np.abs(plot_cs - cs_model)[:, 1:mlag]
        # err = cs2ps(plot_cs) - cs2ps(normalize_cs(cs_model,self.bw,self.ref_freq))
        im = ax3.imshow(err, aspect="auto", interpolation="nearest", extent=csextent)
        ax3.set_xlim(0, mlag)
        #        im.set_clim(err[1:-1,1:-1].min(),err[1:-1,1:-1].max())
        im.set_clim(0, 3 * self.noise)
        ax3.text(
            0.9,
            0.9,
            "|error|",
            fontdict=dict(size="small"),
            va="top",
            ha="right",
            transform=ax3.transAxes,
            bbox=dict(alpha=0.75, fc="white"),
        )
        ax3.set_xlabel("Harmonic")

        ax3b = fig.add_subplot(3, 3, 8)
        im = ax3b.imshow(
            np.angle((plot_cs[:, :mlag] / cs_model[:, :mlag])),
            cmap="hsv",
            aspect="auto",
            interpolation="nearest",
            extent=csextent,
        )
        im.set_clim(-np.pi / 2.0, np.pi / 2.0)
        ax3b.set_xlim(0, mlag)
        ax3b.text(
            0.9,
            0.9,
            "angle(error)",
            fontdict=dict(size="small"),
            va="top",
            ha="right",
            transform=ax3b.transAxes,
            bbox=dict(alpha=0.75, fc="white"),
        )
        for tl in ax3b.yaxis.get_ticklabels():
            tl.set_visible(False)
        ax3b.set_xlabel("Harmonic")

        ax4 = fig.add_subplot(4, 3, 3)
        t = np.arange(ht.shape[0]) / self.bw
        ax4.plot(t, np.roll(20 * np.log10(np.abs(ht)), int(ht.shape[0] / 2) - self.rindex))
        ax4.plot(
            t,
            np.roll(
                20 * np.log10(np.convolve(np.ones((10,)) / 10.0, np.abs(ht), mode="same")),
                int(ht.shape[0] / 2) - self.rindex,
            ),
            linewidth=2,
            color="r",
            alpha=0.4,
        )

        ax4.set_ylim(0, 80)
        ax4.set_xlim(t[0], t[-1])
        ax4.text(
            0.9,
            0.9,
            "dB|h(t)|$^2$",
            fontdict=dict(size="small"),
            va="top",
            ha="right",
            transform=ax4.transAxes,
        )
        ax4.text(
            0.95,
            0.01,
            "$\\mu$s",
            fontdict=dict(size="small"),
            va="bottom",
            ha="right",
            transform=ax4.transAxes,
        )
        ax4b = fig.add_subplot(4, 3, 6)
        f = np.linspace(self.rf + self.bw / 2.0, self.rf - self.bw / 2.0, self.nchan)
        ax4b.plot(f, np.abs(hf))
        ax4b.text(
            0.9,
            0.9,
            "|H(f)|",
            fontdict=dict(size="small"),
            va="top",
            ha="right",
            transform=ax4b.transAxes,
        )
        ax4b.text(
            0.95,
            0.01,
            "MHz",
            fontdict=dict(size="small"),
            va="bottom",
            ha="right",
            transform=ax4b.transAxes,
        )
        ax4b.set_xlim(f.min(), f.max())
        ax4b.xaxis.set_major_locator(plt.MaxNLocator(4))
        ax5 = fig.add_subplot(4, 3, 9)
        if len(self.objval) >= 3:
            x = np.abs(np.diff(np.array(self.objval).flatten()))
            ax5.plot(np.arange(x.shape[0]), np.log10(x))
        ax5.text(
            0.9,
            0.9,
            "log($\\Delta$merit)",
            fontdict=dict(size="small"),
            va="top",
            ha="right",
            transform=ax5.transAxes,
        )
        ax6 = fig.add_subplot(4, 3, 12)
        pref = harm2phase(self.s0)
        ax6.plot(pref, label="Reference", linewidth=2)
        ax6.plot(harm2phase(sopt), "r", label="Intrinsic")
        ax6.plot(harm2phase(smeas), "g", label="Measured")
        legend = ax6.legend(loc="upper left", prop=dict(size="xx-small"), title="Profiles")
        legend.get_frame().set_alpha(0.5)
        ax6.set_xlim(0, pref.shape[0])
        fname = self.filename[-50:]
        if len(self.filename) > 50:
            fname = "..." + fname
        title = "%s isub: %d nopt: %d\n" % (fname, self.isub, self.nopt)
        title += "Source: %s Freq: %s MHz Feval #%04d Merit: %.3e Grad: %.3e" % (
            self.source,
            self.rf,
            self.niter,
            self.objval[-1],
            np.abs(grad).sum(),
        )
        fig.suptitle(title, size="small")
        canvas = FigureCanvasAgg(fig)
        fname = os.path.join(self.plotdir, ("%s_%04d_%04d.png" % (self.source, self.nopt, self.niter)))
        canvas.print_figure(fname)


def plotSimulation(CS, mlag=100):
    if CS.ht0 is None:
        print("Does not appear this is a simulation run")
    CS.grad
    hf = CS.hf
    ht = CS.ht  # [CS.isub,:]
    cs0 = CS.modelCS(ht)
    t = np.arange(ht.shape[0]) / CS.bw
    f = np.linspace(CS.rf + CS.bw / 2.0, CS.rf - CS.bw / 2.0, CS.nchan)
    csextent = [1, mlag - 1, CS.rf - CS.bw / 2.0, CS.rf + CS.bw / 2.0]
    ht0 = CS.ht0[CS.isub]
    hf0 = match_two_filters(hf, time2freq(ht0))
    cs_model = CS.modelCS(ht0)

    fig = Figure(figsize=(10, 7))
    ax1 = fig.add_subplot(3, 3, 1)
    ax1.plot(f, np.abs(hf), label=r"|$\hat{H}(f)$|")
    ax1.plot(f, np.abs(hf0), label="|$H$(f)|")
    legend = ax1.legend(loc="upper right", prop=dict(size="x-small"))
    legend.get_frame().set_alpha(0.5)
    ax1.text(
        0.9,
        0.1,
        "MHz",
        fontdict=dict(size="small"),
        va="top",
        ha="right",
        transform=ax1.transAxes,
        bbox=dict(alpha=0.75, fc="white"),
    )

    ax1.set_xlim(f.min(), f.max())

    ax2 = fig.add_subplot(3, 3, 4)
    ax2.plot(f, np.abs(hf / hf0), label=r"$\left|\frac{\hat{H}(f)}{H(f)}\right|$")
    ax2.plot(
        f,
        np.angle(hf / hf0),
        alpha=0.7,
        label=r"$\angle\left(\frac{\hat{H}(f)}{H(f)}\right)$",
    )
    legend = ax2.legend(loc="lower left", prop=dict(size="x-small"))
    legend.get_frame().set_alpha(0.5)
    ax2.text(
        0.9,
        0.1,
        "MHz",
        fontdict=dict(size="small"),
        va="top",
        ha="right",
        transform=ax2.transAxes,
        bbox=dict(alpha=0.75, fc="white"),
    )

    # ax2.plot(f[:-1],np.diff(np.angle(hf/hf0)))
    # ax2.plot(f[:-1],np.diff(np.angle(minphase(np.abs(hf))/hf0)))
    ax2.set_ylim(-3.2, 3.2)
    ax2.set_xlim(f.min(), f.max())

    ax3 = fig.add_subplot(3, 3, 2)
    #    im = ax3.imshow(np.abs(cs_model[:,:mlag]/cs0[:,:mlag]),
    #                     aspect='auto',interpolation='nearest',extent=csextent)
    #    im.set_clim(0.5,2)
    pt = 1e3 * np.linspace(0, 1, CS.nphase) / CS.ref_freq
    ax3.plot(pt, fftshift(CS.pp_meas), "r", label="measured")
    ax3.plot(pt, fftshift(CS.pp_intrinsic), "cyan", alpha=0.7, label="deconvolved")
    ax3.plot(pt, fftshift(harm2phase(CS.s0)), "k", label="original")
    ax3.errorbar(
        [pt[len(pt) / 4]],
        [CS.pp_meas.max() / 2.0],
        xerr=CS.tau / 1e3,
        capsize=5,
        linewidth=2,
    )
    ax3.text(pt[len(pt) / 4], CS.pp_meas.max() * 0.55, "tau", fontdict=dict(size="small"))
    ax3.set_xlim(0, pt[-1])
    legend = ax3.legend(loc="upper right", prop=dict(size="x-small"))
    legend.get_frame().set_alpha(0.5)
    ax3.text(
        0.9,
        0.1,
        "ms",
        fontdict=dict(size="small"),
        va="top",
        ha="right",
        transform=ax3.transAxes,
        bbox=dict(alpha=0.75, fc="white"),
    )

    ax4 = fig.add_subplot(3, 3, 3)
    im = ax4.imshow(
        np.angle(cs_model[:, :mlag] / cs0[:, :mlag]),
        cmap="hsv",
        aspect="auto",
        interpolation="nearest",
        extent=csextent,
    )
    im.set_clim(-3.2, 3.2)
    ax4.text(
        0.9,
        0.9,
        "angle cs_model/cs0",
        fontdict=dict(size="small"),
        va="top",
        ha="right",
        transform=ax4.transAxes,
        bbox=dict(alpha=0.75, fc="white"),
    )

    ax5 = fig.add_subplot(3, 3, 5)
    #    im = ax5.imshow(np.abs(CS.cs[:,:mlag]/cs0[:,:mlag]),
    #                     aspect='auto',interpolation='nearest',extent=csextent)
    #    im.set_clim(0.5,2)
    ax5.plot(
        t / 1e3,
        fftshift(20 * np.log10(np.abs(ht0) / np.abs(ht0).max())),
        label="dB($|h(t)|^2$)",
    )
    ax5.plot(
        t / 1e3,
        fftshift(20 * np.log10(np.abs(ht) / np.abs(ht).max())) - 40.0,
        "r",
        label=r"dB($|\hat{h}(t)|^2$)-40",
    )
    ax5.set_ylim(-80.0, 0)
    ax5.set_xlim(0, t[-1] / 1e3)
    legend = ax5.legend(loc="upper left", prop=dict(size="x-small"))
    legend.get_frame().set_alpha(0.5)
    ax5.text(
        0.9,
        0.1,
        "ms",
        fontdict=dict(size="small"),
        va="top",
        ha="right",
        transform=ax5.transAxes,
        bbox=dict(alpha=0.75, fc="white"),
    )

    ax8 = fig.add_subplot(3, 3, 8)
    maxt0 = t[fftshift(np.abs(ht0)).argmax()]
    maxt = t[fftshift(np.abs(ht)).argmax()]
    if maxt0 < maxt:
        maxt = maxt0
    #    ax8.plot(t-maxt,np.fft.fftshift(20*np.log10(np.abs(ht0)/np.abs(ht0).max())),label='dB($|h(t)|^2$)')
    #    ax8.plot(t-maxt,np.fft.fftshift(20*np.log10(np.abs(ht)/np.abs(ht).max())),'r',label=r'dB($|\hat{h}(t)|^2$)')
    #    ax8.set_ylim(-80.,0)

    ax8.plot(t - maxt, fftshift((np.abs(ht0) / np.abs(ht0).max())), label="$|h(t)|$")
    ax8.plot(
        t - maxt,
        fftshift((np.abs(ht) / np.abs(ht).max())),
        "r",
        label=r"$|\hat{h}(t)|$",
    )

    left = -5 * CS.tau
    right = 20 * CS.tau
    if right > t[-1] - maxt:
        right = t[-1] - maxt
    ax8.set_xlim(left, right)
    legend = ax8.legend(loc="upper right", prop=dict(size="x-small"))
    legend.get_frame().set_alpha(0.5)
    ax8.set_xlabel(r"$\mu$s")

    ax6 = fig.add_subplot(3, 3, 6)
    im = ax6.imshow(
        np.angle(CS.cs[:, :mlag] / cs0[:, :mlag]),
        cmap="hsv",
        aspect="auto",
        interpolation="nearest",
        extent=csextent,
    )
    im.set_clim(-3.2, 3.2)
    ax6.text(
        0.9,
        0.9,
        "angle cs_meas/cs0",
        fontdict=dict(size="small"),
        va="top",
        ha="right",
        transform=ax6.transAxes,
        bbox=dict(alpha=0.75, fc="white"),
    )

    ax7 = fig.add_subplot(3, 3, 7)
    im = ax7.imshow(
        np.log10(np.abs(CS.cs[:, :mlag])),
        aspect="auto",
        interpolation="nearest",
        extent=csextent,
    )
    ax7.text(
        0.9,
        0.9,
        "log|CS meas|",
        fontdict=dict(size="small"),
        va="top",
        ha="right",
        transform=ax7.transAxes,
        bbox=dict(alpha=0.75, fc="white"),
    )
    ax7.set_xlabel("harmonic")
    ax7.set_ylabel("MHz")

    ax9 = fig.add_subplot(3, 3, 9)
    im = ax9.imshow(
        np.angle(CS.cs[:, :mlag]),
        cmap="hsv",
        aspect="auto",
        interpolation="nearest",
        extent=csextent,
    )

    ax9.text(
        0.9,
        0.9,
        "angle(CS meas)",
        fontdict=dict(size="small"),
        va="top",
        ha="right",
        transform=ax9.transAxes,
        bbox=dict(alpha=0.75, fc="white"),
    )
    ax9.set_xlabel("harmonic")

    fname = CS.filename[-50:]
    if len(CS.filename) > 50:
        fname = "..." + fname
    try:
        harmstr = "Harmonics: %d" % CS.pharm
    except AttributeError:
        harmstr = ""

    snrstr = ""
    try:
        taustr = "h(t) tau: %.1f" % CS.tau
        if CS.noise is not None:
            snrstr = "snr: %.3f" % CS.noise
    except AttributeError:
        taustr = ""

    title = "%s isub: %d ipol: %d nopt: %d\n" % (fname, CS.isub, CS.ipol, CS.nopt)
    title += (
        harmstr + " " + taustr + " " + snrstr + " " + (" Feval #%04d Merit: %.3e" % (CS.niter, CS.objval[-1]))
    )
    fig.suptitle(title, size="small")
    canvas = FigureCanvasAgg(fig)
    fname = os.path.join(
        CS.plotdir,
        ("sim_SNR_%.1f_%s_%04d_%04d.pdf" % (CS.noise, CS.source, CS.nopt, CS.niter)),
    )
    canvas.print_figure(fname)


def fold(v):
    """
    Fold negative response onto positive time for minimum phase calculation
    """
    n = v.shape[0]
    nt = int(n / 2)
    rf = np.zeros_like(v[:nt])
    rf[:-1] = v[1:nt]
    rf += np.conj(v[: nt - 1 : -1])
    rw = np.zeros_like(v)
    rw[0] = v[0]
    rw[1 : nt + 1] = rf
    return rw


def minphase(v, workers=1):
    clipped = v.copy()
    thresh = 1e-5
    clipped[np.abs(v) < thresh] = thresh
    return np.exp(fft(fold(ifft(np.log(clipped), workers=workers)), workers=workers))


def loadArray(fname):
    """
    Load array from txt file in format generated by filter_profile,
    useful for filters.txt, dynamic_spectrum.txt
    """
    fh = open(fname, "r")
    try:
        x = int(fh.readline())
    except Exception:
        raise Exception("couldn't read first dimension")
    try:
        y = int(fh.readline())
    except Exception:
        raise Exception("couldn't read second dimension")
    raw = np.loadtxt(fh)
    if raw.shape[0] != x * y:
        raise Exception(
            "number of rows of data=",
            raw.shape[0],
            " not equal to product of dimensions:",
            x,
            y,
        )
    if len(raw.shape) > 1:
        data = raw[:, 0] + raw[:, 1] * 1j
    else:
        data = raw[:]
    data.shape = (x, y)
    fh.close()
    return data


def writeArray(fname, arr):
    """
    Write array to ascii file in same format as filter_profile does
    """
    fh = open(fname, "w")
    fh.write("%d\n" % arr.shape[0])
    fh.write("%d\n" % arr.shape[1])
    for x in range(arr.shape[0]):
        for y in range(arr.shape[1]):
            if arr.dtype == np.complex128:
                fh.write("%.7e %.7e\n" % (arr[x, y].real, arr[x, y].imag))
            else:
                fh.write("%.7e\n" % (arr[x, y]))
    fh.close()


def writeProfile(fname, prof):
    """
    Write profile to ascii file in same format as filter_profile does
    """
    t = np.linspace(0, 1, prof.shape[0], endpoint=False)
    fh = open(fname, "w")
    for x in range(prof.shape[0]):
        fh.write("%.7e %.7e\n" % (t[x], prof[x]))
    fh.close()


def loadProfile(fname):
    """
    Load profile in format generated by filter_profile
    """

    x = np.loadtxt(fname)
    return x[:, 1]


# np.fft does /n for all iffts, unlike fftw. So for now we keep normalization same for cross check
# by multiplying by n

# Note: for routines using rfft (ps2cs and phase2harm), the filter_profile code attempts to
# normalize the result so that ps2cs(cs2ps(x)) = x by dividing by the length of the output array
# However the fftw documentation indicates that one should instead divide by the length of the
# input array.
# I've left the bug in for now to compare directly to filter_profile


def cs2cc(cs, workers=1, axis=0):
    return cs.shape[axis] * ifft(cs, axis=axis, workers=workers)


def cc2cs(cc, workers=1, axis=0):
    cs = fft(cc, axis=axis, workers=workers)
    # cc2cs_renorm
    return cs / cs.shape[axis]


def ps2cs(ps, workers=1, axis=1):
    cs = rfft(ps, axis=axis, workers=workers)
    # ps2cs renorm
    return cs / cs.shape[axis]  # original version from Cyclic-modelling
    # return cs/(2*(cs.shape[1] - 1))


def cs2ps(cs, workers=1, axis=1):
    return (cs.shape[axis] - 1) * 2 * irfft(cs, axis=axis, workers=workers)


def time2freq(ht, workers=1, axis=0):
    hf = fft(ht, axis=axis, workers=workers)
    # filter_freq_renorm
    return hf / hf.shape[axis]


def freq2time(hf, workers=1, axis=0):
    return hf.shape[axis] * ifft(hf, axis=axis, workers=workers)


def harm2phase(ph, workers=1):
    return (ph.shape[0] - 1) * 2 * irfft(ph, workers=workers)


def phase2harm(pp, workers=1):
    ph = rfft(pp, workers=workers)
    # profile_harm_renorm
    return ph / ph.shape[0]  # original version from Cyclic-modelling
    # return ph/(2*(ph.shape[0]-1))


def match_two_filters(hf1, hf2):
    z = (hf1 * np.conj(hf2)).sum()
    z2 = (hf2 * np.conj(hf2)).sum()  # = np.abs(hf2)**2.sum()
    z /= np.abs(z)
    z *= np.sqrt(1.0 * hf1.shape[0] / np.real(z2))
    return hf2 * z


def apply_threshold(x: np.ndarray, threshold: float, kernel=None):
    """
    Any value with abs(x) < threshold is set to zero
    """
    x_power = np.abs(x) ** 2
    if kernel is not None:
        print("apply threshold: smoothing power using supplied kernel")
        x_power = fftconvolve(x_power, kernel, mode="same")
    var_noise = noise_power_wavefield(x_power)
    limit = var_noise * threshold**2
    out = np.heaviside(x_power - limit, 1) * x
    nonz = np.count_nonzero(out)
    sz = np.size(out)
    print(f"apply_threshold: zero={(sz-nonz)*100.0/sz} %")
    return out


def apply_shrinkage_threshold(x: np.ndarray, threshold: float, kernel=None, decay=None):
    """
    abs(x) is decreased by threshold.
    Any resulting value with abs(x) < threshold is set to zero
    """
    x_power = np.abs(x) ** 2
    if kernel is not None:
        print("apply shrinkage threshold: smoothing power using supplied kernel")
        x_power = fftconvolve(x_power, kernel, mode="same")

    var_noise = noise_power_wavefield(x_power)
    limit = np.sqrt(var_noise) * threshold
    shrinkage = limit

    if decay is not None:
        shrinkage = limit * np.exp(-(np.sqrt(x_power) - limit) / (decay * limit))

    # add a small offset to absx to avoid division by zero in next step
    absx = np.abs(x) + np.sqrt(limit) * 1e-6
    out = np.maximum(absx - shrinkage, 0) * x / absx
    nonz = np.count_nonzero(out)
    sz = np.size(out)
    print(f"apply_shrinkage_threshold: zero={(sz-nonz)*100.0/sz} %")
    return out


def apply_delay_shrinkage_threshold(x: np.ndarray, threshold: float, baseline_threshold: float, kernel=None):
    """
    abs(x) is decreased by threshold * delay_noise_power
    Any resulting value with abs(x) < threshold * delay_noise_power is set to zero
    """
    x_power = np.abs(x) ** 2
    if kernel is not None:
        print("apply delay shrinkage threshold: smoothing power using supplied kernel")
        x_power = fftconvolve(x_power, kernel, mode="same")

    var_noise = delay_noise_power_wavefield(x_power, baseline_threshold)
    shrinkage = np.sqrt(var_noise) * threshold

    # add a small offset to absx to avoid division by zero in next step
    absx = np.abs(x) + shrinkage * 1e-6
    out = np.maximum(absx - shrinkage, 0) * x / absx
    nonz = np.count_nonzero(out)
    sz = np.size(out)
    print(f"apply_delay_shrinkage_threshold: zero={(sz-nonz)*100.0/sz} %")
    return out


def normalize_profile(ph):
    """
    Normalize harmonic profile such that first harmonic has magnitude 1
    """
    return ph / np.abs(ph[1])


def normalize_pp(pp):
    """
    Normalize a profile but keep it in phase rather than harmonics
    """
    ph = phase2harm(pp)
    ph = normalize_profile(ph)
    ph[0] = 0
    return harm2phase(ph)


def noise_power_wavefield(h_power):
    # compute the mean wavefield power over all doppler shifts and a range of negative delays
    nchan = h_power.shape[1]
    start_chan = nchan * 5 // 8
    end_chan = nchan * 7 // 8
    noise_power = h_power[:, start_chan:end_chan]
    norm = np.maximum(np.count_nonzero(noise_power), 1)
    return np.sum(noise_power) / norm


def delay_noise_power_wavefield(power, threshold):
    bias = 1.0 - threshold * np.exp(-threshold) / (1.0 - np.exp(-threshold))
    # print(f"delay_noise_power_wavefield threshold={threshold} bias={bias}")

    ndoppler = power.shape[0]
    power.shape[1]
    # print(f"delay_noise_power_wavefield ndelay={ndelay} ndoppler={ndoppler}")

    # for the initial estimate of noise power as a function of delay,
    # extract a 10-doppler-shift-wide strip at the +/- extrema of Doppler shift
    # (where signal is expected to be low)
    width = 10
    min = (ndoppler - width) // 2
    max = (ndoppler + width) // 2
    edge = power[min:max, :]

    sum_edge = np.sum(edge, axis=0)
    count_edge = np.maximum(np.count_nonzero(edge, axis=0), 1)

    masked_delay_power = sum_edge / count_edge
    for i in range(10):
        masked = np.heaviside(threshold * masked_delay_power - power, 1) * power
        sum_masked = np.sum(masked, axis=0)
        count_masked = np.maximum(np.count_nonzero(masked, axis=0), 1)
        masked_delay_power = sum_masked / (bias * count_masked)

    return masked_delay_power


def rms_wavefield(h):
    # compute rms wavefield rms over all doppler shifts and a range of negative delays
    return np.sqrt(noise_power_wavefield(np.abs(h) ** 2))


def normalize_cs_by_noise_rms(cs, bw, ref_freq):
    nchan = cs.shape[0]
    nharm = cs.shape[1]
    cmin, cmax = chan_limits_cs(nharm - 1, nchan, bw, ref_freq)
    hmin = nharm // 2
    extracted_noise = cs[cmin:cmax, hmin:]
    # print(f'normalize_cs_by_noise_rms nonzero={np.count_nonzero(noise)} size={noise.size}')
    rms = np.sqrt((np.abs(extracted_noise) ** 2).mean())
    return cs / rms, rms


def normalize_cs(cs, bw, ref_freq):
    rms1 = rms_cs(cs, ih=1, bw=bw, ref_freq=ref_freq)
    rmsn = rms_cs(cs, ih=cs.shape[1] - 1, bw=bw, ref_freq=ref_freq)
    normfac = np.sqrt(np.abs(rms1**2 - rmsn**2))
    print(f"normalize_cs: normfac={normfac}")
    return cs / normfac, normfac


def rms_cs(cs, ih, bw, ref_freq):
    nchan = cs.shape[0]
    imin, imax = chan_limits_cs(ih, nchan, bw, ref_freq)
    rms = np.sqrt((np.abs(cs[imin:imax, ih]) ** 2).mean())
    return rms


# to disable cyclic padding, rename this function `cyclic_padding`
def disable_cyclic_padding(cs, bw, ref_freq):
    return cs

# to disable cyclic padding, rename this function something `enable_cyclic_padding`
def cyclic_padding(cs, bw, ref_freq):
    nharm = cs.shape[1]
    nchan = cs.shape[0]
    for ih in range(nharm):
        imin, imax = chan_limits_cs(ih, nchan, bw, ref_freq)
        cs[:imin, ih] = 0
        cs[imax:, ih] = 0
    return cs

def old_chan_limits_cs(iharm, nchan, bw, ref_freq):
    inv_aspect = ref_freq * nchan
    inv_aspect *= iharm / (bw * 1e6)
    inv_aspect -= 1
    inv_aspect /= 2.0
    ichan = int(inv_aspect) + 1
    if ichan > nchan / 2:
        ichan = int(nchan / 2)
    return (ichan, nchan - ichan)  # min,max

def chan_limits_cs(iharm, nchan, bw, ref_freq):
    chanbw_Hz = bw * 1e6 / nchan  # width of FFT bins in radio frequency Hz
    shift_Hz = iharm * ref_freq / 2
    ichan = round(shift_Hz / chanbw_Hz)
    if ichan > nchan / 2:
        ichan = int(nchan / 2)
    return (ichan, nchan - ichan)  # min,max

def create_shear_phasors(nchan, nharm, bw_MHz, freq_Hz):
    """Construct the two-dimensional array of phasors used to shift the spectral response function

    Specifically, returns exp(i pi \tau_j \alpha_k)

    Parameters
    ----------
    nchan : number of frequency channels in spectra to be shifted
    nharm : number of shifts to perform
    bw_MHz : bandwidth in MHz
    freq_Hz : modulation frequency in Hz

    Returns
    ------
    .. math::
        exp(i pi \tau_j \alpha_k)

    where i=sqrt(-1), j = row index, and k = column index
    """

    # tau[j] in seconds
<<<<<<< HEAD
    tau = np.fft.fftfreq(nchan) * (nchan * 1e-6 / bw_MHz)
    # tau = np.linspace(0.0, 1.0-1.0/nchan, nchan) * (nchan * 1e-6 / bw_MHz)
=======
    # tau = np.fft.fftfreq(nchan) * (nchan * 1e-6 / bw_MHz)
    tau = np.linspace(0.0, 1.0-1.0/nchan, nchan) * (nchan * 1e-6 / bw_MHz)
>>>>>>> e6007dab
    # alpha[k] in Hz
    alpha = freq_Hz * np.arange(nharm)

    return np.exp(1j * np.pi * np.outer(tau, alpha))


def shear_spectra(spectrum, phasors):
    """Shifts the spectrum for each column of phasors

    Parameters
    ----------
    spectra : one-dimensional spectrum to be shifted
    phasors : the phase gradients for each shift to be applied

    """

    tmp = ifft(spectrum)
    nharm = phasors.shape[1]

    # copy the spectrum for each shift for each harmonic
    spectra = np.repeat(tmp[:, np.newaxis], nharm, axis=1)
    return fft(spectra * np.conj(phasors), axis=0), fft(spectra * phasors, axis=0)


def make_model_cs(hf, s0, bw, ref_freq, phasors):
    nchan = hf.shape[0]
    s0.shape[0]
    # profile2cs
    cs = np.repeat(
        s0[np.newaxis, :], nchan, axis=0
    )  # fill the cs model with the harmonic profile for each freq chan

    hfplus, hfminus = shear_spectra(hf, phasors)

    cs = cs * hfplus * np.conj(hfminus)

    cs = cyclic_padding(cs, bw, ref_freq)

    return cs, hfplus, hfminus


def fscrunch_cs(cs, bw, ref_freq):
    cstmp = cs[:]
    cstmp = cyclic_padding(cstmp, bw, ref_freq)
    #    rm = np.abs(cs-cstmp).sum()
    #    print "fscrunch saved:",rm
    return cstmp.sum(0)


def get_params(ht, rindex):
    nlag = ht.shape[0]
    params = np.zeros((2 * nlag - 1,), dtype="float")
    if rindex > 0:
        params[: 2 * (rindex)] = ht[:rindex].view("float")
    params[2 * rindex] = ht[rindex].real
    if rindex < nlag - 1:
        params[2 * rindex + 1 :] = ht[rindex + 1 :].view("float")
    return params


def get_ht(params, rindex):
    nlag = int((params.shape[0] + 1) / 2)
    ht = np.zeros((nlag,), dtype=np.complex128)
    ht[:rindex] = params[: 2 * rindex].view(np.complex128)
    ht[rindex] = params[2 * rindex]
    ht[rindex + 1 :] = params[2 * rindex + 1 :].view(np.complex128)
    return ht


def cyclic_merit_lag(x, CS):
    """
    The objective function. Computes mean squared merit and gradient

    Format is compatible with scipy.optimize
    """
    print("rindex", CS.rindex)
    ht = get_ht(x, CS.rindex)
    merit, grad, nonzero = complex_cyclic_merit_lag(ht, CS, CS.s0, CS.cs, 1.0)
    # the objval list keeps track of how the convergence is going
    CS.objval.append(merit)

    # multiply by 2 when going from Wertinger to real/imag derivatives
    grad = get_params(2.0 * grad, CS.rindex)
    return merit, grad


def complex_cyclic_merit_lag(ht, CS, s0, cs_data, gain):
    hf = time2freq(ht)
    cs_model, hfplus, hfminus = make_model_cs(hf, s0, CS.bw, CS.ref_freq, CS.shear_phasors)
    cs_model *= gain

    if CS.maxharm is not None:
        cs_model[:, CS.maxharm + 1 :] = 0.0

    extract = cs_model[:, CS.omit_dc :]
    nonzero = np.count_nonzero(extract)

    # WDvS13 Equation 19 and eqn:merit_function of appendix
    merit = (np.abs(extract - cs_data[:, CS.omit_dc :]) ** 2).sum()

    # residual, R = model - data
    diff = cs_model - cs_data

    # print(f"complex_cyclic_merit_lag power in diff={np.sum(np.abs(diff)**2)} model={np.sum(np.abs(cs_model)**2)} data={np.sum(np.abs(cs_data)**2)}")

    phasors = CS.shear_phasors

    # make nchan / nlag copies of the intrinsic profile
    cs0 = np.repeat(s0[np.newaxis, :], CS.nlag, axis=0)

    cc1 = cs2cc(diff * hfminus)
    grad2 = cc1 * phasors * np.conj(cs0) / CS.nchan  # WDvS Equation 37
    grad_sum1 = grad2[:, CS.omit_dc :].sum(1)  # sum over all harmonics

    cc1 = cs2cc(np.conj(diff) * hfplus)
    grad2 = cc1 * np.conj(phasors) * cs0 / CS.nchan
    grad_sum2 = grad2[:, CS.omit_dc :].sum(1)  # sum over all harmonics

    test_conjugacy = False
    if test_conjugacy:
        test = grad_sum1 - np.conj(grad_sum2)
        test_power = (np.abs(test) ** 2).sum()
        sum1_power = (np.abs(grad_sum1) ** 2).sum()
        sum2_power = (np.abs(grad_sum2) ** 2).sum()
        print(f"complex_cyclic_merit_lag relative power in test={test_power / np.sqrt(sum1_power * sum2_power)}")

    grad = grad_sum1 + grad_sum2

    if CS.iprint:
        print("merit= %.7e  grad= %.7e" % (merit, (np.abs(grad) ** 2).sum()))

    return merit, grad, nonzero


def spectral_entropy_grad(phi, h_time_delay):
    """
    Calculates the total spectral entropy of the time-to-Doppler forward Fourier transform
    of the input h_time_delay after phase shifting each row/time (except the first) by phi

    Args:
    phi: A 1D array of Ntime-1 real-valued phase shifts (radians) to be applied to each row except the first
    h_time_delay: A 2D array of Ntime * Ndelay complex-values;

    Each row of the dynamic impulse response, h_time_delay, is multiplied by a phasor defined by phi

    Returns:
    The spectral entropy and its gradient with respect to the phase shifts
    """

    Ntime, M = h_time_delay.shape

    phs = np.zeros(Ntime)
    phs[1:] = phi
    phasors = np.exp(1.0j * phs)
    h_time_delay_prime = np.multiply(h_time_delay, phasors[:, np.newaxis])
    h_doppler_delay_prime = fft(h_time_delay_prime, axis=0, norm="ortho")
    power_spectrum = np.abs(h_doppler_delay_prime) ** 2

    total_power = np.sum(power_spectrum)
    power_spectrum /= total_power
    log_power_spectrum = np.log2(power_spectrum + 1e-16)
    entropy = -np.sum(power_spectrum * log_power_spectrum)

    weighted_ifft = ifft((1.0 + log_power_spectrum) * h_doppler_delay_prime, axis=0, norm="ortho")

    gradient = 2.0 / total_power * np.sum(np.imag(np.conj(weighted_ifft) * h_time_delay_prime), axis=1)
    np.sum(gradient**2)

    np.sqrt(np.sum(phi**2) / (Ntime - 1))

    # print(f"rms={rms:.4g} rad; S={entropy} grad power={grad_power:.4}")

    return entropy, gradient[1:]

def spectral_entropy(h_time_delay):
    ntime = h_time_delay.shape[0]
    phi = np.zeros(ntime - 1)
    entropy, grad = spectral_entropy_grad(phi,h_time_delay)
    return entropy

def minimize_temporal_phase_noise(x):
    nspec = x.shape[0]
    xprev = x[0]
    zero = 1.0 + 0.0j
    power = 0.0
    for isub in range(1, nspec):
        z = (np.conj(x[isub]) * xprev).sum()
        z /= np.abs(z)
        x[isub] *= z
        diff = z - zero
        power += np.abs(diff) ** 2
        xprev = x[isub]


def circular(x):
    x[:] = np.fmod(x, 2.0 * np.pi)


def minimize_spectral_entropy(h_time_delay):
    ntime = h_time_delay.shape[0]
    initial_guess = np.zeros(ntime - 1)

    S_init = spectral_entropy(h_time_delay)

    result = minimize(
        spectral_entropy_grad,
        initial_guess,
        args=(h_time_delay,),
        method="BFGS",
        jac=True,
        callback=circular,
    )

    optimal_phases = np.zeros(ntime)
    optimal_phases[1:] = result.x
    phasors = np.exp(1.0j * optimal_phases)
    h_time_delay *= phasors[:, np.newaxis]

    S_final = spectral_entropy(h_time_delay)

    print(f"minimize_spectral_entropy initial={S_init} final={S_final}")


def spectral_distance(alpha, z, w):
    """
    Calculates the magnitude of the difference between the two spectra in the two halve of two_spectra
    after mupltiplying the second one by an amplitude, phase, and phase gradient

    Args:
    alpha: A 1D array of 3 values: amplitude, phase, and slope
    two_spectra: the complex-valued spectra to be aligned

    Returns:
    The distance and its gradient with respect to the 3 parameters in alpha
    """

    Nchan = z.size
    phase = alpha[0]
    slope = alpha[1]
    amplitude = 1
    # print(f"{amplitude=} {phase=} {slope=}")

    nus = np.fft.fftfreq(Nchan)
    wprime = amplitude * np.exp(1j * phase) * w * np.exp(1j * slope * nus)
    delta = z - wprime

    diff = np.sum(np.abs(delta)**2)

    del_amplitude = wprime / amplitude
    del_phase = 1j * wprime
    del_slope = 1j * nus * wprime

    ddiff_damp = -2 * np.sum ( np.real( np.conj(delta) * del_amplitude ) )
    ddiff_dphs = -2 * np.sum ( np.real( np.conj(delta) * del_phase ) )
    ddiff_dslo = -2 * np.sum ( np.real( np.conj(delta) * del_slope ) )

    # print(f"{diff=} del_a={ddiff_damp} del_phi={ddiff_dphs} del_eps={ddiff_dslo}")
    return diff, [ddiff_dphs, ddiff_dslo]


def minimize_difference(z, w):

    Nchan = z.size
    initial_guess = np.zeros(2)

    ccf = fft( np.conj(w) * z )
    ccf_power = np.abs(ccf)**2
    imax = np.argmax(ccf_power)
    ph_max = np.angle(ccf[imax])

    # print(f"{imax=} {ph_max=} {Nchan=}")

    initial_guess[0] = ph_max

    if imax < Nchan // 2:
        slope = imax
    else:
        slope = imax - Nchan

    initial_guess[1] = slope * 2.0 * np.pi

    options = {"maxiter": 1000, "gtol": 1e-9}

    result = minimize(
        spectral_distance,
        initial_guess,
        args=(z,w),
        method="BFGS",
        jac=True,
        options=options,
    )

    alpha = result.x

    phase = alpha[0]
    slope = alpha[1]
    amplitude = 1

    nus = np.fft.fftfreq(Nchan)
    w[:] = amplitude * np.exp(1j * phase) * w * np.exp(1j * slope * nus)


def align_to_neighbour(h_time_freq):
    nt, nf = h_time_freq.shape
    hf0 = h_time_freq[0]
    for it in range(1,nt):
        hf = h_time_freq[it]
        minimize_difference(hf0,hf)
        hf0 = hf
        h_time_freq[it,:] = hf


def shifted(input_array, fraction_of_bin, axis=0):
    # Get the shape of the input array
    shape = input_array.shape

    # Create an array of sample frequencies
    frequency = np.fft.fftfreq(shape[axis])

    # Calculate the shift in radians based on the fraction of a bin
    phase_shift = 2 * np.pi * fraction_of_bin

    if axis == 0:
        return input_array * np.exp(1j * phase_shift * frequency[:, np.newaxis])
    elif axis == 1:
        return input_array * np.exp(1j * phase_shift * frequency[np.newaxis, :])
    else:
        raise ValueError("Invalid axis value. Must be 0 or 1.")


def loadCyclicSolver(statefile):
    """
    Load previously saved Cyclic Solver class
    """
    with open(statefile, "rb") as fh:
        cys = pickle.load(fh)
    return cys


if __name__ == "__main__":
    import sys

    fname = sys.argv[1]
    CS = CyclicSolver(filename=fname)
    if len(sys.argv) > 2:
        CS.initProfile(loadFile=sys.argv[2])
    else:
        CS.initProfile()
    np.save(("%s_profile.npy" % CS.source), CS.pp_intrinsic)
    CS.loop(make_plots=True, tolfact=20)
    CS.saveResults()<|MERGE_RESOLUTION|>--- conflicted
+++ resolved
@@ -2109,13 +2109,8 @@
     """
 
     # tau[j] in seconds
-<<<<<<< HEAD
     tau = np.fft.fftfreq(nchan) * (nchan * 1e-6 / bw_MHz)
     # tau = np.linspace(0.0, 1.0-1.0/nchan, nchan) * (nchan * 1e-6 / bw_MHz)
-=======
-    # tau = np.fft.fftfreq(nchan) * (nchan * 1e-6 / bw_MHz)
-    tau = np.linspace(0.0, 1.0-1.0/nchan, nchan) * (nchan * 1e-6 / bw_MHz)
->>>>>>> e6007dab
     # alpha[k] in Hz
     alpha = freq_Hz * np.arange(nharm)
 
