"""
pycyc - python implementation of Cyclic-Modelling https://github.com/demorest/Cyclic-Modelling
Glenn Jones

This is designed to be a library of python functions to be used interactively with ipython
or in other python scripts. However, for demonstration purposes you can run this as a stand-alone script:

python2.7 pycyc.py input_cs_file.ar   # This will generate an initial profile from the data itself

python2.7 pycyc.py input_cs_file.ar some_profile.txt  # This will use the profile in some_profile.txt

The majority of these routines have been checked against the original Cyclic-Modelling code
and produce identical results to floating point accuracy. The results of the optimization may
not be quite as identical since Cyclic-Modelling uses the nlopt implementation of the L_BFGS solver
while this code uses scipy.optimize.fmin_l_bfgs_b

Here's an example of how I use this on kermit.

$ ipython -pylab

import pycyc

# load some 1713 data at 430 MHz that Nipuni processed
CS = pycyc.CyclicSolver(filename='/psr/gjones/2011-09-19-21:50:00.ar')

CS.initProfile(loadFile='/psr/gjones/pp_1713.npy') # start with a nice precomputed profile.
# Note profile can be in .txt (filter_profile) format or .npy numpy.save format.

# have a look at the profile:
plot(CS.pp_intrinsic)

CS.data.shape
Out: (1, 2, 256, 512)  # 1 subintegration, 2 polarizations, 256 freq channels, 512 phase bins

CS.loop(isub = 0, make_plots=True,ipol=0,tolfact=20) # run the optimzation
# Note this does the "inner loop": sets up the non-linear optimization and runs it
# the next step will be to build the "outer loop" which uses the new guess at the intrinsic profile
# to reoptimize the IRF. This isn't yet implemented but the machinary is all there.
#
# Running this with make_plots will create a <filename>_plots subdirectory with plots of various
# data products. The plots are made each time the objective function is evaluated. Note that there
# can be more than one objective function evaluation per solver iteration.
#
# tolfact can be used to reduce the stringency of the stopping criterion. This seems to be particularly useful
# to avoid overfitting to the noise in real data

# after the optimization runs, have a look at the CS data
clf()
imshow((np.abs(CS.cs))[:,1:],aspect='auto')

# have a look at the IRF
ht = pycyc.freq2time(CS.hf_prev)
t = np.arange(ht.shape[0]) / CS.bw # this will be time in microseconds since CS.bw is in MHz
subplot(211)
plot(t,abs(ht))

# compute the model CS and have a look

csm = CS.modelCS(ht)
subplot(212)
imshow(np.log10(np.abs(csm)),aspect='auto')
colorbar()

# Now examine the effect of zeroing the "noisy" parts of the IRF

ht2 = ht[:] #copy ht
ht2[:114] = 0
ht2[143:] = 0
csm2 = CS.modelCS(ht2)
figure()
subplot(211)
plot(t,abs(ht2))
subplot(212)
imshow(np.log10(np.abs(csm2)),aspect='auto')
colorbar()


# Try a bounded optimizaton, constraining h(t) to have support over a limited range
# the two parameters are:
# maxneg : int or None
#    The number of samples before the delta function which are allowed to be nonzero
#    This value must be given to turn on bounded optimization
# maxlen : int or None
#    The maximum length of the impulse response in samples

# e.g. suppose we want to limit the IRF to only have support from -1 to +10 us and CS.bw ~ 10 MHz
# maxneg = int(1e-6 * 10e6) = 10
# maxlen = int((1e-6 + 10e-6) * 10e6) = 110

CS.loop(make_plots=True, tolfact=10, maxneg=10, maxlen = 110)

"""
try:
    import psrchive
except Exception:
    print("pycyc.py: psrchive python libraries not found. You will not be able to load psrchive files.")
import concurrent.futures
import os
import pickle

import numpy as np
import scipy
import scipy.optimize
from matplotlib import pyplot as plt
from matplotlib.backends.backend_agg import FigureCanvasAgg
from matplotlib.figure import Figure
from scipy.fft import fft, fftshift, ifft, irfft, rfft
from scipy.signal import fftconvolve, kaiser


class CyclicSolver:
    def __init__(
        self,
        filename=None,
        statefile=None,
        offp=None,
        tscrunch=None,
        zap_edges=None,
        pscrunch=False,
        maxchan=None,
        maxharm=None,
    ):
        """
        *offp* : passed to the load method for selecting an off pulse region (optional).
        *tscrunch* : passed to the load method for averaging subintegrations
        *offp*: tuple (start,end) off-pulse phase bin range for normalizing the bandpass
        *maxchan*: Top channel index to use.
            Can be used to pull out one subband from a file which contains multiple subbands
        *tscrunch* : average down by a factor of 1/tscrunch
            (e.g. if tscrunch = 2, average every pair of subints)
        *pscrunch* : average the polarisations
        """

        self.zap_edges = zap_edges
        self.pscrunch = pscrunch
        self.tscrunch = tscrunch
        self.offp = offp
        self.maxchan = maxchan
        self.maxharm = maxharm
        self.save_cyclic_spectra = False
        self.filenames = []
        self.nspec = 0
        self.nsubint = 0
        self.intrinsic_ph = None
        self.intrinsic_ph_sum = None
        self.intrinsic_ph_sumsq = None
        self.pp_scattered = None
        self.pp_intrinsic = None
        self.shear_phasors = None
        self.cs_norm = None

        self.iprint = False
        self.make_plots = False
        self.niter = 0

        self.mean_time_offset = 0
        self.nthread = 1

        # modelling options

        # By default, use the integrated pulse profile for all sub-integrations
        self.use_integrated_profile = True

        # omit the spin harmonic DC bin from the definition of the merit function
        # set to 0 or 1; this flag is used as an integer
        self.omit_dc = 1

        # maintain constant total power in the wavefield
        self.conserve_wavefield_energy = False

        # set the wavefield at all negative delays to zero
        self.enforce_causality = False

        # set the wavefield at all Doppler shifts above and below 50% of Nyquist to zero
        self.low_pass_filter_Doppler = False

        # multiply the wavefiled by a phase that makes real and imaginary parts orthognonal
        self.enforce_orthogonal_real_imag = False

        # align the phases of time-adjacent frequency responses computed from the wavefield
        self.reduce_temporal_phase_noise = False

        # align the phases of time-adjacent frequency responses computed from the wavefield gradient
        self.reduce_temporal_phase_noise_grad = False

        # set all wavefield components less than theshold*rms to zero
        # the rms is computed over all doppler shifts between 5/8 and 7/8 of the largest delay
        self.noise_threshold = None

        # set all wavefield components less than theshold*rms to zero, after shrinking them by the same amount
        # the rms is computed over all doppler shifts between 5/8 and 7/8 of the largest delay
        self.noise_shrinkage_threshold = None

        # set all wavefield components less than theshold*delay_noise to zero,
        # after shrinking them by the same amount.  For a given delay, delay_noise is the standard deviation
        # over all doppler shifts below delay_noise_selection_threshold times the mean (corrected for bias)
        self.delay_noise_shrinkage_threshold = None
        self.delay_noise_selection_threshold = None

        # exponential decay scale for the amount of shrinkage
        self.noise_shrinkage_decay = None

        # when thresholding, smooth wavefield power using a Kaiser window with the specified duty cycle
        self.noise_smoothing_duty_cycle = None
        # default Kaiser smoothing beta factor (6 = similar to Hann)
        # see https://docs.scipy.org/doc/scipy/reference/generated/scipy.signal.windows.kaiser.html)
        self.noise_smoothing_beta = 6

        # simultaneously fit for the instrinsic cyclic spectrum (not recommended - introduces degeneracies)
        self.ml_profile = False

        # include separate temporal gain variations in the model
        self.model_gain_variations = False

        # derive a first guest for the wavefield using the harmonic with the highest S/N
        self.first_wavefield_from_best_harmonic = 0

        # delay the initial wavefield estimate by this many pixels
        self.first_wavefield_delay = 0

        # taper data (cyclic spectra) in frequency using the specified window
        # see https://docs.scipy.org/doc/scipy/reference/generated/scipy.signal.get_window.html
        # Examples:
        #   spectral_window = ('kaiser', 8.0)
        #   spectral_window = ('tukey' 0.25)
        self.spectral_window = None

        # taper data (cyclic spectra) in time using the specified window
        self.temporal_window = None

        # taper wavefield along Doppler axis using the specified window
        self.doppler_window = None
        self.doppler_taper = None

        # by default, do not filter
        self.low_pass_filter_Doppler = 1.0

        # taper wavefield along delay axis using the specified window
        self.delay_window = None
        self.delay_taper = None

        # initial guess for the dynamic response
        self.initial_h_time_freq = None

        if filename:
            self.load(filename)

        elif statefile:
            self.loadState(statefile)

        self.statefile = statefile

    def modelCS(self, ht=None, hf=None):
        """
        Convenience function for computing modelCS using ref profile

        Call as modelCS(ht) for time domain or modelCS(hf=hf) for freq domain
        """
        if ht is not None:
            hf = time2freq(ht)
        cs = make_model_cs(hf, self.s0, self.bw, self.ref_freq, self.shear_phasors)

        return cs[0]

    def load_initial_guess(self, filename):
        """
        Load initial guess for wavefield and intrinsic profile from PSRFITS file
        """

        ar = psrchive.Archive_load(filename)
        ext = ar.get_dynamic_response()
        data = ext.get_data()
        nchan = ext.get_nchan()
        ntime = ext.get_ntime()
        data = np.reshape(data, (ntime, nchan))

        h_time_delay = freq2time(data, axis=1)
        h_doppler_delay = time2freq(h_time_delay, axis=0)
        plotthis = np.log10(np.abs(fftshift(h_doppler_delay)) + 1e-2)
        fig, ax = plt.subplots(figsize=(8, 9))
        img = ax.imshow(plotthis.T, aspect="auto", origin="lower", cmap="cubehelix_r", vmin=-1)
        fig.colorbar(img)
        fig.savefig("input_wavefield.png")
        plt.close()

        if self.zap_edges is not None and self.zap_edges > 0:
            zap_count = int(self.zap_edges * nchan)
            data = data[:, zap_count:-zap_count]

            h_time_delay = freq2time(data, axis=1)
            h_doppler_delay = time2freq(h_time_delay, axis=0)
            plotthis = np.log10(np.abs(fftshift(h_doppler_delay)) + 1e-2)
            fig, ax = plt.subplots(figsize=(8, 9))
            img = ax.imshow(plotthis.T, aspect="auto", origin="lower", cmap="cubehelix_r", vmin=-1)
            fig.colorbar(img)
            fig.savefig("input_wavefield_after_zap_edges.png")
            plt.close()

        self.initial_h_time_freq = data
        self.pp_intrinsic = np.copy(ar.get_Profile(0, 0, 0).get_amps())

    def load(self, filename):
        """
        Load periodic spectrum from psrchive compatible file (.ar or .fits)
        """

        self.filenames.append(filename)
        ar = psrchive.Archive_load(filename)
        if self.pscrunch:
            ar.pscrunch()

        if not self.omit_dc:
            ar.remove_baseline()

        data = ar.get_data()  # we load all data here, so this should probably change in the long run
        if self.zap_edges is not None and self.zap_edges > 0:
            zap_count = int(self.zap_edges * data.shape[2])
            data = data[:, :, zap_count:-zap_count, :]
            bwfact = 1.0 - self.zap_edges * 2
        elif self.maxchan:
            # bwfact used to indicate the actual bandwidth of the data if we're not using all channels.
            bwfact = self.maxchan / (1.0 * data.shape[2])
            data = data[:, :, : self.maxchan, :]
        else:
            bwfact = 1.0

        if self.offp:
            data = data / (np.abs(data[:, :, :, self.offp[0] : self.offp[1]]).mean(3)[:, :, :, None])

        if self.tscrunch:
            for k in range(1, self.tscrunch):
                data[:-k, :, :, :] += data[k:, :, :, :]

        if self.nsubint == 0:
            # print(f'input data have type={data.dtype}')

            idx = 0  # only used to get parameters of integration, not data itself
            subint = ar.get_Integration(idx)
            self.reference_epoch = subint.get_epoch()
            try:
                self.imjd = np.floor(self.reference_epoch)
                self.fmjd = np.fmod(self.reference_epoch, 1)
            except Exception:  # new version of psrchive has different kind of epoch
                self.imjd = self.reference_epoch.intday()
                self.fmjd = self.reference_epoch.fracday()
            self.ref_phase = 0.0
            self.ref_freq = 1.0 / subint.get_folding_period()
            self.bw = np.abs(subint.get_bandwidth()) * bwfact
            self.rf = subint.get_centre_frequency()

            self.source = ar.get_source()  # source name
            self.nopt = 0
            self.nloop = 0

            self.nsubint, self.npol, self.nchan, self.nbin = data.shape
            self.nlag = self.nchan
            self.nphase = self.nbin
            self.nharm = int(self.nphase / 2) + 1
            if self.maxharm is not None:
                print(f"zeroing all harmonics above {self.maxharm} in each cyclic spectrum")

            self.time_offsets = np.zeros(self.nsubint)
            total_offset = 0
            count_offset = 0
            for isub in range(self.nsubint):
                subint = ar.get_Integration(isub)
                epoch = subint.get_epoch()
                diff = epoch - self.reference_epoch
                self.time_offsets[isub] = diff.in_seconds()
                if isub > 0 and self.time_offsets[isub] > 0 and self.time_offsets[isub - 1] > 0:
                    offset = self.time_offsets[isub] - self.time_offsets[isub - 1]
                    total_offset += offset
                    count_offset += 1
            if count_offset > 1:
                self.mean_time_offset = total_offset / count_offset

            ar = None

            if self.save_cyclic_spectra:
                self.cyclic_spectra = np.zeros(
                    (self.nsubint, self.npol, self.nchan, self.nharm),
                    dtype=np.complex128,
                )
                self.cs_norm = np.zeros((self.nsubint, self.npol))
                for isub in range(self.nsubint):
                    if self.iprint:
                        print(f"load calculating cyclic spectrum for isub={isub}/{self.nsubint}")
                    for ipol in range(self.npol):
                        self.cyclic_spectra[isub, ipol], norm = self.get_cs(data[isub, ipol])
                        self.cs_norm[isub, ipol] = norm
                self.data = None
                data = None
            else:
                self.data = data

        else:
            last_offset = self.time_offsets[self.nsubint - 1]
            subint = ar.get_Integration(0)
            epoch = subint.get_epoch()
            diff = epoch - self.reference_epoch
            next_offset = diff.in_seconds()
            gap = next_offset - last_offset

            missing_subints = 0
            if self.mean_time_offset > 0:
                missing_subints = int(np.round(gap / self.mean_time_offset)) - 1

            if missing_subints > 0:
                print(f"missing {missing_subints} sub-integrations across {gap} seconds")
                print(f"mean sub-integration duration is {self.mean_time_offset} seconds")

            nsubint, npol, nchan, nbin = data.shape

            assert npol == self.npol
            assert nchan == self.nchan
            assert nbin == self.nbin

            new_nsubint = self.nsubint + nsubint + missing_subints
            start_isubint = self.nsubint + missing_subints

            self.time_offsets.resize(new_nsubint)
            total_offset = 0
            count_offset = 0
            for isub in range(new_nsubint):
                if isub >= start_isubint:
                    subint = ar.get_Integration(isub - start_isubint)
                    epoch = subint.get_epoch()
                    diff = epoch - self.reference_epoch
                    self.time_offsets[isub] = diff.in_seconds()
                if isub > 0 and self.time_offsets[isub] > 0 and self.time_offsets[isub - 1] > 0:
                    offset = self.time_offsets[isub] - self.time_offsets[isub - 1]
                    total_offset += offset
                    count_offset += 1
            if count_offset > 1:
                self.mean_time_offset = total_offset / count_offset

            if self.save_cyclic_spectra:
                self.cyclic_spectra.resize(new_nsubint, self.npol, self.nchan, self.nharm)
                self.cs_norm.resize(new_nsubint, self.npol)
                self.time_offsets.resize(new_nsubint)
                for isub in range(nsubint):
                    jsub = isub + self.nsubint + missing_subints
                    if self.iprint:
                        print(f"load calculating cyclic spectrum for isub={jsub}/{new_nsubint}")
                    for ipol in range(self.npol):
                        self.cyclic_spectra[jsub, ipol], norm = self.get_cs(data[isub, ipol])
                        self.cs_norm[jsub, ipol] = norm
                self.data = None
                data = None
                if missing_subints > 0:
                    print("setting missing cyclic spectra to average of bounding spectra")
                    for ipol in range(self.npol):
                        previous_idx = self.nsubint - 1
                        previous_cs = self.cyclic_spectra[previous_idx, ipol]
                        previous_cs_norm = self.cs_norm[previous_idx, ipol]

                        next_idx = self.nsubint + missing_subints
                        next_cs = self.cyclic_spectra[next_idx, ipol]
                        next_cs_norm = self.cs_norm[next_idx, ipol]

                        average_cs = 0.5 * (previous_cs + next_cs)
                        average_cs_norm = 0.5 * (previous_cs_norm + next_cs_norm)

                        for isub in range(missing_subints):
                            jsub = isub + self.nsubint
                            self.cyclic_spectra[jsub, ipol] = average_cs
                            self.cs_norm[jsub, ipol] = average_cs_norm

            else:
                if missing_subints > 0:
                    print("WARNING: patching up missing sub-integrations not implemented")
                    print("WARNING: when not saving cyclic spectra")
                self.data = np.append(self.data, data, axis=0)
                new_nsubint -= missing_subints

            self.nsubint = new_nsubint

    def initProfile(self, loadFile=None, maxinitharm=None, maxsubint=None):
        """
        Initialize the reference profile

        If loadFile is not specified, will compute an initial profile from the data
        If loadFile ends with .txt, it is assumed to be a filter_profile output file
        If loadFile ends with .npy, it is assumed to be a numpy data file

        Resulting profile is assigned to self.pp_intrinsic
        The results of this routine have been checked to agree with filter_profile -i

        *maxinitharm* : zero harmonics above this one in the initial profile
            (acts to smooth/denoise) (optional)

        """

        if maxsubint is not None:
            self.nsubint = maxsubint

        self.nspec = self.nsubint

        hf_prev = np.ones((self.nchan,), dtype=np.complex128)
        self.hf_prev = hf_prev

<<<<<<< HEAD
        self.expected_power = self.nchan * self.nspec
        self.h_doppler_delay = np.zeros((self.nspec, self.nchan), dtype=np.complex128)
        self.h_doppler_delay[0, self.first_wavefield_delay] = np.sqrt(self.expected_power)
        self.h_time_delay = freq2time(self.h_doppler_delay, axis=0)
=======
        if self.initial_h_time_freq is None:
            self.h_doppler_delay = np.zeros((self.nspec, self.nchan), dtype=np.complex128)
            self.h_doppler_delay[0, self.first_wavefield_delay] = self.nchan
        else:
            assert self.initial_h_time_freq.shape[0] == self.nspec
            assert self.initial_h_time_freq.shape[1] == self.nchan
            self.h_time_delay = freq2time(self.initial_h_time_freq, axis=1)
            self.h_doppler_delay = time2freq(self.h_time_delay, axis=0)
>>>>>>> 6c306052

        # ensure that delta-function yields expected frequency response at all times
        for isub in range(self.nspec):
            ht = self.h_time_delay[isub]
            hf = time2freq(ht)
            for ichan in range(self.nchan):
                if np.abs(hf[ichan] - 1.0) > 1e-6:
                    print(f'unexpected initial response[{ichan}]={hf[ichan]}')
        
        self.noise_smoothing_kernel = None
        if self.noise_smoothing_duty_cycle is not None:
            ashape = np.asarray(self.h_doppler_delay.shape)
            wshape = np.round(ashape * self.noise_smoothing_duty_cycle)
            print(f"noise smoothing kernel shape: {wshape}")
            kernel = np.outer(
                kaiser(wshape[0], self.noise_smoothing_beta),
                kaiser(wshape[1], self.noise_smoothing_beta),
            )
            self.noise_smoothing_kernel = kernel / np.sum(kernel)  # Normalize the kernel

        if self.spectral_window is not None:
            spectral_taper = scipy.signal.get_window(self.spectral_window, self.nchan)
            for ichan in range(self.nchan):
                self.cyclic_spectra[:, :, ichan, :] *= spectral_taper[ichan]

        if self.temporal_window is not None:
            temporal_taper = scipy.signal.get_window(self.temporal_window, self.nsubint)
            for ispec in range(self.nsubint):
                self.cyclic_spectra[ispec] *= temporal_taper[ispec]

        if self.doppler_window is not None:
            self.doppler_taper = fftshift(scipy.signal.get_window(self.doppler_window, self.nsubint))

        if self.delay_window is not None:
            self.delay_taper = fftshift(scipy.signal.get_window(self.delay_window, self.nchan))

        if self.first_wavefield_from_best_harmonic:
            self.compute_first_wavefield_from_best_harmonic()

        self.dynamic_spectrum = np.zeros((self.nsubint, self.npol, self.nchan))
        self.first_harmonic_spectrum = np.zeros((self.nsubint, self.npol, self.nchan), dtype=np.complex128)
        self.optimized_filters = np.zeros((self.nsubint, self.nchan), dtype=np.complex128)
        self.intrinsic_profiles = np.zeros((self.nsubint, self.npol, self.nbin))
        self.scattered_profiles = np.zeros((self.nsubint, self.nbin))

        if loadFile:
            if loadFile.endswith(".npy"):
                self.pp_intrinsic = np.load(loadFile)
            elif loadFile.endswith(".txt"):
                self.pp_intrinsic = loadProfile(loadFile)
            else:
                raise Exception("Filename must end with .txt or .npy to indicate type")
            return

        self.maxinitharm = maxinitharm
        self.save_dynamic_spectrum = True
        self.save_cs_norm = True
        self.updateProfile()
        self.save_dynamic_spectrum = False
        self.save_cs_norm = False

    def compute_first_wavefield_from_best_harmonic(self):
        initial_total_power = np.sum(np.abs(self.h_doppler_delay) ** 2)
        maxharm = np.minimum(self.first_wavefield_from_best_harmonic, self.nharm)
        sn = np.zeros(maxharm)

        # search for the harmonic with the highest Doppler/delay power S/N
        for harm in range(maxharm):
            print(f"harmonic={harm}")
            # extract the harmonic and sum over polarizations
            time_freq = np.sum(self.cyclic_spectra[:, :, :, harm], axis=1)
            trial_wavefield = time2freq(freq2time(time_freq, axis=1), axis=0)
            power = np.abs(trial_wavefield) ** 2

            # estimate the S/N for this trial wavefield

            # first, take a slice of noise at extreme Doppler shift
            width = 10
            imin = (self.nspec - width) // 2
            imax = (self.nspec + width) // 2
            noise_slice = power[imin:imax, :]

            noise_power = np.mean(noise_slice)
            total_power = np.mean(power)
            sn[harm] = np.sqrt(total_power / noise_power)
            print(f"harmonic={harm} S/N={sn[harm]}")

        best_harmonic = np.argmax(sn)
        print(f"best harmonic={best_harmonic}")

        # extract the harmonic and sum over polarizations
        time_freq = np.sum(self.cyclic_spectra[:, :, :, best_harmonic], axis=1)
        self.h_doppler_delay = time2freq(freq2time(time_freq, axis=1), axis=0)
        power = np.abs(self.h_doppler_delay) ** 2

        # set the power at the origin equal to the logarithmic/geometric mean of its neighbours
        log_sum = 0
        for i in [-1, 0, 1]:
            for j in [-1, 0, 1]:
                if i != 0 or j != 0:
                    log_sum += np.log10(power[i, j])
        log_mean = log_sum / 8
        mean_amp = pow(10, 0.5 * log_mean)
        zero_amp = np.abs(self.h_doppler_delay[0, 0])
        print(f"amplitude[0,0] current={zero_amp} new={mean_amp}")

        if self.delay_noise_shrinkage_threshold is not None:
            print(f"delay_noise_shrinkage_threshold={self.delay_noise_shrinkage_threshold}")
            np.copyto(
                self.h_doppler_delay,
                apply_delay_shrinkage_threshold(
                    self.h_doppler_delay,
                    self.delay_noise_shrinkage_threshold,
                    self.delay_noise_selection_threshold,
                    self.noise_smoothing_kernel,
                ),
            )

        self.h_doppler_delay[0, 0] *= mean_amp / zero_amp
        self.h_doppler_delay[:, self.nchan // 2 :] = 0.0

        power = np.abs(self.h_doppler_delay) ** 2
        total_power = np.sum(power)
        scale_factor = np.sqrt(initial_total_power / total_power)
        print(f"total power original={initial_total_power} new={total_power} scale={scale_factor}")
        self.h_doppler_delay *= scale_factor

    def solve(self, **kwargs):
        """
        Construct an iterative solution to the IRF using multiple subintegrations
        """
        if kwargs.pop("restart", False):
            self.nopt = 0
        savefile = kwargs.pop(
            "savebase",
            os.path.abspath(self.filename) + ("_%02d.cysolve.pkl" % self.nloop),
        )

        for isub in range(self.nsubint):
            kwargs["isub"] = isub
            self.loop(**kwargs)
            print("Saving after nopt:", self.nopt)
            self.saveState(savefile)

        self.nloop += 1

    def get_dof(self):
        # while experimenting with maxharm, nfree can be greater than nterm
        if self.nfree_parameters < self.nterm_merit:
            return self.nterm_merit - self.nfree_parameters
        return 1

    def get_reduced_chisq(self):
        return self.merit / self.get_dof()

    def updateProfileSubint(self, isub):
        for ipol in range(self.npol):
            if self.save_cyclic_spectra:
                cs = self.cyclic_spectra[isub, ipol]
            else:
                ps = self.data[isub, ipol]  # dimensions will now be (nchan,nbin)
                cs, norm = self.get_cs(ps)
                self.cs_norm[isub, ipol] = norm

            if self.save_dynamic_spectrum:
                self.dynamic_spectrum[isub, ipol, :] = np.real_if_close(cs[:, 0])
                self.first_harmonic_spectrum[isub, ipol, :] = cs[:, 1]

            ht = self.h_time_delay[isub]
            hf = time2freq(ht)

            update_gain = self.model_gain_variations and ipol == 0

            if self.compute_scattered_profile:
                ph = fscrunch_cs(cs, bw=self.bw, ref_freq=self.ref_freq)
                pp = harm2phase(ph)
                self.scattered_profiles[isub, :] += pp

            ph, gain, ph_numer, ph_denom = self.optimize_profile(cs, hf, self.bw, self.ref_freq, update_gain)

            self.ph_numer[ipol, isub] = ph_numer
            self.ph_denom[ipol, isub] = ph_denom

            if update_gain:
                self.optimal_gains[isub] = gain

            if self.omit_dc:
                ph[0] = 0.0
            if self.maxinitharm:
                ph[self.maxinitharm :] = 0.0
            pp = harm2phase(ph)

            if self.iprint:
                print(f"update profile isub={isub}/{self.nsubint}")

            self.intrinsic_profiles[isub, ipol, :] = pp

    def updateProfile(self):
        """
        Update the reference profile

        Resulting profile is assigned to self.pp_intrinsic
        """

        self.compute_scattered_profile = False
        if self.pp_scattered is None:
            self.compute_scattered_profile = True
            self.pp_scattered = np.zeros(self.nphase)  # scattered profile

        self.optimal_gains = np.ones(self.nsubint)
        self.ph_numer = np.zeros((self.npol, self.nspec, self.nharm), dtype=np.complex128)
        self.ph_denom = np.zeros((self.npol, self.nspec, self.nharm), dtype=np.complex128)
        self.intrinsic_ph = np.zeros((self.npol, self.nharm), dtype=np.complex128)

        if self.cs_norm is None:
            self.cs_norm = np.zeros((self.nsubint, self.npol))

        if self.shear_phasors is None:
            self.shear_phasors = create_shear_phasors(self.nchan, self.nharm, self.bw, self.ref_freq)

        # initialize profile from data
        # the results of this routine have been checked against filter_profile and they perform the same

        self.normalize(self.h_doppler_delay)

        self.h_time_delay = freq2time(self.h_doppler_delay)

        if self.reduce_temporal_phase_noise:
            self.minimize_temporal_phase_noise(self.h_time_delay)
            self.h_doppler_delay = time2freq(self.h_time_delay, axis=0)

        if self.enforce_orthogonal_real_imag:
            z = (self.h_doppler_delay * self.h_doppler_delay).sum()
            ph = z / np.abs(z)
            ph = np.sqrt(ph)
            abs_origin = np.abs(self.h_doppler_delay[0, 0])
            print(f"enforce_orthogonal_real_imag z={z} ph={ph} abs_origin={abs_origin}")
            self.h_doppler_delay *= np.conj(ph)

        with concurrent.futures.ThreadPoolExecutor(max_workers=self.nthread) as executor:
            for isub in range(self.nspec):
                executor.submit(self.updateProfileSubint, isub)

        self.pp_intrinsic = np.average(self.intrinsic_profiles, axis=(0, 1))

        if self.compute_scattered_profile:
            self.pp_scattered = np.average(self.scattered_profiles, axis=0)

        mean_gain = 1

        if self.model_gain_variations:
            # keep the gains from wandering
            mean_gain = self.optimal_gains.mean()
            print(f"updateProfile mean gain: {mean_gain}")
            self.optimal_gains /= mean_gain

        self.intrinsic_ph_sum = np.zeros(self.nharm, dtype=np.complex128)
        self.intrinsic_ph_sumsq = np.zeros(self.nharm, dtype=np.complex128)

        for ipol in range(self.npol):
            ph_numer = np.average(self.ph_numer[ipol], axis=0)
            ph_denom = np.average(self.ph_denom[ipol], axis=0)
            self.intrinsic_ph[ipol] = ph_numer / ph_denom
            self.intrinsic_ph[ipol] *= mean_gain
            self.intrinsic_ph_sum += self.intrinsic_ph[ipol]
            self.intrinsic_ph_sumsq += np.abs(self.intrinsic_ph[ipol]) ** 2

        # sum over all polarizations and sub-integrations
        ph_numer = np.average(self.ph_numer, axis=(0, 1))
        ph_denom = np.average(self.ph_denom, axis=(0, 1))
        self.pp_intrinsic = harm2phase(ph_numer / ph_denom) * mean_gain
        print(f"updateProfile intrinsic profile range: {np.ptp(self.pp_intrinsic)}")

    def initWavefield(self):
        """
        First draft of using FISTA to solve the 2D transfer function
        """

        self.h_time_delay_grad = np.zeros((self.nspec, self.nchan), dtype=np.complex128)
        self.h_doppler_delay_grad = np.zeros((self.nspec, self.nchan), dtype=np.complex128)
        self.nopt = 0

        self.updateWavefield(self.h_doppler_delay)

    def get_derivative(self, wavefield):
        return self.h_doppler_delay_grad

    def get_func_val(self, wavefield):
        return self.merit

    def evaluate(self, wavefield):
        self.updateWavefield(wavefield)
        return self.merit, np.copy(self.h_doppler_delay_grad)

    def get_cs(self, ps):
        # cast single-precision input data to double-precision before computing the Fourier transform
        tmp = np.zeros(ps.shape, dtype=np.float64)
        tmp[:, :] = ps[:, :]

        cs = ps2cs(tmp)

        if self.model_gain_variations:
            cs, norm = normalize_cs_by_noise_rms(cs, bw=self.bw, ref_freq=self.ref_freq)
        else:
            cs, norm = normalize_cs(cs, bw=self.bw, ref_freq=self.ref_freq)
        cs = cyclic_padding(cs, self.bw, self.ref_freq)
        if self.maxharm is not None:
            cs[:, self.maxharm + 1 :] = 0.0
        return cs, norm

    def normalize(self, h_doppler_delay):
        if self.conserve_wavefield_energy:
            total_power = np.sum(np.abs(h_doppler_delay) ** 2)
            factor = np.sqrt(self.expected_power / total_power)
            h_doppler_delay *= factor
            # print(f'normalize factor={factor}')
        return h_doppler_delay

    def updateWavefieldSubint(self, ipol, isub):
        if self.save_cyclic_spectra:
            cs = self.cyclic_spectra[isub, ipol]
        else:
            ps = self.data[isub, ipol]  # dimensions will now be (nchan,nbin)
            cs, norm = self.get_cs(ps)

        if self.use_integrated_profile:
            s0 = self.s0
        else:
            ph_numer = self.ph_numer[ipol, isub]
            ph_denom = self.ph_denom[ipol, isub]
            s0 = ph_numer / ph_denom

        ht = self.h_time_delay[isub]

        if self.iprint:
            print(f"update filter isub={isub}/{self.nspec}")

        _merit, grad, _nterm = complex_cyclic_merit_lag(ht, self, s0, cs, self.optimal_gains[isub])

        if self.enforce_causality:
            half_nchan = self.nchan // 2
            grad[half_nchan:] = 0

        self.h_time_delay_grad[isub, :] += grad

        return _merit, _nterm

    def updateWavefield(self, h_doppler_delay):
        rms_noise = rms_wavefield(h_doppler_delay)

        if rms_noise > 0 and self.noise_threshold is not None:
            # print(f"noise_threshold rms={rms_noise}")
            np.copyto(
                h_doppler_delay,
                apply_threshold(h_doppler_delay, self.noise_threshold, self.noise_smoothing_kernel),
            )

        if rms_noise > 0 and self.noise_shrinkage_threshold is not None:
            # print(f"noise_shrinkage_threshold rms={rms_noise}")
            np.copyto(
                h_doppler_delay,
                apply_shrinkage_threshold(
                    h_doppler_delay,
                    self.noise_shrinkage_threshold,
                    self.noise_smoothing_kernel,
                ),
            )

        if rms_noise > 0 and self.delay_noise_shrinkage_threshold is not None:
            # print(f"delay_noise_shrinkage_threshold={self.delay_noise_shrinkage_threshold}")
            np.copyto(
                h_doppler_delay,
                apply_delay_shrinkage_threshold(
                    h_doppler_delay,
                    self.delay_noise_shrinkage_threshold,
                    self.delay_noise_selection_threshold,
                    self.noise_smoothing_kernel,
                ),
            )

        if self.delay_taper is not None:
            h_doppler_delay *= self.delay_taper

        if self.doppler_taper is not None:
            h_doppler_delay *= self.doppler_taper[:, np.newaxis]

        self.h_time_delay = freq2time(h_doppler_delay, axis=0)
        np.copyto(self.h_doppler_delay, h_doppler_delay)

        nonzero = np.count_nonzero(h_doppler_delay)
        # although re & im count as separate terms in sum,
        # normalize_cs_by_noise_rms normalizes by the sum of the variances in re & im
        self.nfree_parameters = nonzero

        self.merit = 0
        self.nterm_merit = 0

        phasor = 1.0 + 0.0j

        self.h_time_delay_grad[:, :] = 0.0 + 0.0j

        if self.shear_phasors is None:
            self.shear_phasors = create_shear_phasors(self.nchan, self.nharm, self.bw, self.ref_freq)

        for ipol in range(self.npol):
            self.s0 = self.intrinsic_ph[ipol]
            self.ph_ref = self.intrinsic_ph[ipol]

            self.h_time_delay = freq2time(self.h_doppler_delay)

            with concurrent.futures.ThreadPoolExecutor(max_workers=self.nthread) as executor:
                future_subint = {
                    executor.submit(self.updateWavefieldSubint, ipol, isub): isub
                    for isub in range(self.nspec)
                }

                for future in concurrent.futures.as_completed(future_subint):
                    isub = future_subint[future]
                    try:
                        _merit, _nterm = future.result()
                        self.merit += _merit
                        self.nterm_merit += _nterm

                    except Exception as exc:
                        print(f"updateWavefieldSubint isub={isub} exception: {exc}")

        if self.reduce_temporal_phase_noise_grad:
            self.minimize_temporal_phase_noise(self.h_time_delay_grad)

        self.h_doppler_delay_grad = time2freq(self.h_time_delay_grad)

        if self.low_pass_filter_Doppler:
            quarter_nsub = self.nsubint // 4
            self.h_doppler_delay_grad[quarter_nsub:-quarter_nsub,:] = 0

        if self.low_pass_filter_Doppler < 1:
            quarter_nsub = round (self.nsubint * self.low_pass_filter_Doppler / 2.0)
            self.h_doppler_delay_grad[quarter_nsub:-quarter_nsub,:] = 0

        align_phase_gradient = False
        if align_phase_gradient:
            print(f"h_doppler_delay_grad[0,0]={self.h_doppler_delay_grad[0,0]}")
            phasor = np.conj(self.h_doppler_delay_grad[0, 0])
            phasor /= np.abs(phasor)
            self.h_doppler_delay_grad *= phasor

    def minimize_temporal_phase_noise(self, x):
        xprev = x[0]
        zero = 1.0 + 0.0j
        power = 0.0
        for isub in range(1, self.nspec):
            z = (np.conj(x[isub]) * xprev).sum()
            z /= np.abs(z)
            x[isub] *= z
            diff = z - zero
            power += np.abs(diff) ** 2
            xprev = x[isub]

        power /= self.nspec - 1
        print(f"minimize_temporal_phase_noise power={power}")

    def optimize_profile(self, cs, hf, bw, ref_freq, update_gain):
        hfplus, hfminus = shear_spectra(hf, self.shear_phasors)

        # cs H(-)H(+)*
        cshmhp = cs * hfminus * np.conj(hfplus)
        # |H(-)|^2 |H(+)|^2
        maghmhp = (np.abs(hfminus) * np.abs(hfplus)) ** 2

        if update_gain and self.intrinsic_ph_sum is not None:
            # Equation A11 numerator
            tmp = fscrunch_cs(np.conj(cshmhp) * self.intrinsic_ph_sum, bw=bw, ref_freq=ref_freq)
            gain_numer = tmp[1:].sum()  # sum over all harmonics
            # Equation A11 denominator
            tmp = fscrunch_cs(maghmhp * self.intrinsic_ph_sumsq, bw=bw, ref_freq=ref_freq)
            gain_denom = tmp[1:].sum()  # sum over all harmonics
            gain = np.real(gain_numer) / np.real(gain_denom)
            # print(f' gain={gain}')
        else:
            gain = 1

        # fscrunch
        ph_numer = fscrunch_cs(cshmhp, bw=bw, ref_freq=ref_freq) * gain
        ph_denom = fscrunch_cs(maghmhp, bw=bw, ref_freq=ref_freq) * gain**2
        s0 = ph_numer / ph_denom
        s0[np.real(ph_denom) <= 0.0] = 0
        return s0, gain, ph_numer, ph_denom

    def loop(
        self,
        isub=0,
        ipol=0,
        hf_prev=None,
        make_plots=False,
        maxfun=1000,
        tolfact=1,
        iprint=1,
        plotdir=None,
        maxneg=None,
        maxlen=None,
        rindex=None,
        ht0=None,
        max_plot_lag=50,
        use_last_soln=True,
        use_minphase=True,
        onp=None,
        adjust_delay=True,
        plot_every=1,
    ):
        """
        Run the non-linear solver to compute the IRF

        maxfun: int
            maximum number of objective function evaluations
        tolfact: float
            factor to multiply the convergence limit by. Default 1
            uses convergence criteria from original filter_profile.
            Try 10 for less stringent (faster) convergence
        iprint: int
            Passed to scipy.optimize.fmin_l_bfgs_b (see docs)
            use 0 for silent, 1 for verbose, 2 for more log info

        max_plot_lag: highest lag to plot in diagnostic plots.
        use_last_soln: If true, use last filter as initial guess for this subint
        use_minphase: if true, use minimum phase IRF as initial guess
                        else use delta function
        """
        self.plot_every = plot_every
        self.make_plots = make_plots
        if make_plots:
            self.mlag = max_plot_lag
            if plotdir is None:
                blah, fbase = os.path.split(self.filename)
                plotdir = os.path.join(os.path.abspath(os.path.curdir), ("%s_plots" % fbase))
            if not os.path.exists(plotdir):
                try:
                    os.mkdir(plotdir)
                except Exception:
                    print("Warning: couldn't make", plotdir, "not plotting")
                    self.make_plots = False
            self.plotdir = plotdir

        self.isub = isub
        self.iprint = iprint

        if self.save_cyclic_spectra:
            cs = self.cyclic_spectra[isub, ipol]
        else:
            ps = self.data[isub, ipol]  # dimensions will now be (nchan,nbin)
            cs, norm = self.get_cs(ps)

        if hf_prev is None:
            _hf_prev = self.hf_prev
        else:
            _hf_prev = hf_prev

        self.dynamic_spectrum[isub, :] = np.real(cs[:, 0])

        self.ph_ref = phase2harm(self.pp_intrinsic)
        self.ph_ref = normalize_profile(self.ph_ref)

        if self.omit_dc:
            self.ph_ref[0] = 0

        ph = self.ph_ref[:]
        self.s0 = ph

        if self.nopt == 0 or not use_last_soln:
            self.pp_intrinsic = np.zeros(self.nphase)
            if ht0 is None:
                if rindex is None:
                    delay = self.phase_gradient(cs)
                else:
                    delay = rindex
                print("initial filter: delta function at delay = %d" % delay)
                ht = np.zeros((self.nlag,), dtype=np.complex128)
                ht[delay] = self.nlag
                if use_minphase:
                    if onp is None:
                        print("onp not specified, so not using minimum phase")
                    else:
                        spect = np.abs(self.data[isub, ipol, :, onp[0] : onp[1]]).mean(1)
                        ht = freq2time(minphase(spect - spect.min()))
                        ht = np.roll(ht, delay)
                        print("using minimum phase with peak at:", np.abs(ht).argmax())
            else:
                ht = ht0.copy()
            hf = time2freq(ht)
        else:
            hf = _hf_prev.copy()
        ht = freq2time(hf)

        if self.delay_taper is not None:
            ht *= self.delay_taper

        if self.nopt == 0 or adjust_delay:
            if rindex is None:
                rindex = np.abs(ht).argmax()
            self.rindex = rindex
        else:
            rindex = self.rindex
        print("max filter index = %d" % self.rindex)

        if maxneg is not None:
            if maxlen is not None:
                valsamp = maxlen
            else:
                valsamp = int(ht.shape[0] / 2) + maxneg
            minbound = np.zeros_like(ht)
            minbound[:valsamp] = 1 + 1j
            minbound = np.roll(minbound, rindex - maxneg)
            b = get_params(minbound, rindex)
            bchoice = [0, None]
            bounds = [(bchoice[int(x)], bchoice[int(x)]) for x in b]
        else:
            bounds = None
        # rotate phase time
        phasor = np.conj(ht[rindex])
        ht = ht * phasor / np.abs(phasor)

        dim0 = 2 * self.nlag - 1

        var, nvalid = self.cyclic_variance(cs)
        self.noise = np.sqrt(var)
        dof = nvalid - dim0 - self.nphase
        print("variance : %.5e" % var)
        print("nsamp    : %.5e" % nvalid)
        print("dof      : %.5e" % dof)
        print("min obj  : %.5e" % (dof * var))

        tol = 1e-1 / (dof)
        print("ftol     : %.5e" % (tol))
        scipytol = (
            tolfact * tol / 2.220e-16
        )  # 2.220E-16 is machine epsilon, which the scipy optimizer uses as a unit
        print("scipytol : %.5e" % scipytol)
        x0 = get_params(ht, rindex)

        self.niter = 0
        self.objval = []

        self.cs = cs
        x, f, d = scipy.optimize.fmin_l_bfgs_b(
            cyclic_merit_lag,
            x0,
            m=20,
            args=(self,),
            iprint=iprint,
            maxfun=maxfun,
            factr=scipytol,
            bounds=bounds,
        )
        ht = get_ht(x, rindex)

        if self.delay_taper is not None:
            ht *= self.delay_taper

        hf = time2freq(ht)

        self.hf_soln = hf[:]

        hf = match_two_filters(_hf_prev, hf)
        self.optimized_filters[isub, :] = hf
        self.hf_prev = hf.copy()

        update_gain = False
        ph, gain, ph_numer, ph_denom = self.optimize_profile(cs, hf, self.bw, self.ref_freq, update_gain)

        if self.omit_dc:
            ph[0] = 0.0

        pp = harm2phase(ph)

        self.intrinsic_profiles[isub, :] = pp
        self.pp_intrinsic += pp

        self.nopt += 1

    def saveResults(self, fbase=None):
        if fbase is None:
            fbase = self.filename
        writeProfile(fbase + ".pp_intrinsic.txt", self.pp_intrinsic)
        writeProfile(fbase + ".pp_scattered.txt", self.pp_scattered)
        writeArray(fbase + ".hfs.txt", self.optimized_filters)
        writeArray(fbase + ".dynspec.txt", self.dynamic_spectrum)

    def cyclic_variance(self, cs):
        ih = self.nharm - 1

        imin, imax = chan_limits_cs(
            iharm=ih, nchan=self.nchan, bw=self.bw, ref_freq=self.ref_freq
        )  # highest harmonic
        var = (np.abs(cs[imin:imax, ih]) ** 2).sum()
        nvalid = imax - imin
        var = var / nvalid

        for ih in range(1, self.nharm - 1):
            imin, imax = chan_limits_cs(iharm=ih, nchan=self.nchan, bw=self.bw, ref_freq=self.ref_freq)
            nvalid += imax - imin
        return var, nvalid * 2

    def phase_gradient(self, cs, ph_ref=None):
        if ph_ref is None:
            ph_ref = self.ph_ref
        ih = 1
        imin, imax = chan_limits_cs(iharm=ih, nchan=self.nchan, bw=self.bw, ref_freq=self.ref_freq)
        grad_sum = cs[:, ih].sum()
        grad_sum /= ph_ref[ih]
        phase_angle = np.angle(grad_sum)
        # ensure -pi < ph < pi
        if phase_angle > np.pi:
            phase_angle = phase_angle - 2 * np.pi
        # express as delay
        phase_angle /= -2 * np.pi * self.ref_freq
        phase_angle *= 1e6 * self.bw

        if phase_angle > self.nchan / 2:
            delay = int(self.nchan / 2)
        elif phase_angle < -(self.nchan / 2):
            delay = int(self.nchan / 2 + 1)
        elif phase_angle < -0.1:
            delay = int(phase_angle) + self.nchan - 1
        else:
            delay = int(phase_angle)

        return delay

    def saveState(self, filename=None):
        """
        not yet ready for use
        Save current state of this class (inlcuding current CS solution)
        """
        # For now we just use pickle for convenience. In the future, could use np.savez or HDF5 (or FITS)
        if filename is None:
            if self.statefile:
                filename = self.statefile
            else:
                filename = self.filename + ".cysolve.pkl"
        orig_statefile = self.statefile

        fh = open(filename, "w")
        pickle.dump(self, fh, protocol=-1)
        fh.close()

        self.statefile = orig_statefile
        print("Saved state in:", filename)

    def plotCurrentSolution(self, plot_cs):
        cs_model = self.model
        grad = self.grad
        hf = self.hf
        ht = self.ht
        mlag = self.mlag
        fig = Figure()
        ax1 = fig.add_subplot(3, 3, 1)
        csextent = [1, mlag - 1, self.rf + self.bw / 2.0, self.rf - self.bw / 2.0]
        im = ax1.imshow(
            np.log10(np.abs(plot_cs[:, 1:mlag])),
            aspect="auto",
            interpolation="nearest",
            extent=csextent,
        )
        # im = ax1.imshow(cs2ps(plot_cs),aspect='auto',interpolation='nearest',extent=csextent)
        ax1.set_xlim(0, mlag)
        ax1.text(
            0.9,
            0.9,
            "log|CS|",
            fontdict=dict(size="small"),
            va="top",
            ha="right",
            transform=ax1.transAxes,
            bbox=dict(alpha=0.75, fc="white"),
        )
        im.set_clim(-4, 2)

        ax1b = fig.add_subplot(3, 3, 2)
        im = ax1b.imshow(
            np.angle(plot_cs[:, :mlag]) - np.median(np.angle(plot_cs[:, :mlag]), axis=0)[None, :],
            cmap="hsv",
            aspect="auto",
            interpolation="nearest",
            extent=csextent,
        )
        # im = ax1b.imshow(plot_cs[:,:mlag].imag,aspect='auto',interpolation='nearest',extent=csextent)

        im.set_clim(-np.pi, np.pi)
        ax1b.set_xlim(0, mlag)
        ax1b.text(
            0.9,
            0.9,
            "angle(CS)",
            fontdict=dict(size="small"),
            va="top",
            ha="right",
            transform=ax1b.transAxes,
            bbox=dict(alpha=0.75, fc="white"),
        )
        for tl in ax1b.yaxis.get_ticklabels():
            tl.set_visible(False)
        ax2 = fig.add_subplot(3, 3, 4)
        im = ax2.imshow(
            np.log10(np.abs(cs_model[:, 1:mlag])),
            aspect="auto",
            interpolation="nearest",
            extent=csextent,
        )
        # im = ax2.imshow(cs2ps(cs_model),aspect='auto',interpolation='nearest',extent=csextent)
        im.set_clim(-4, 2)
        ax2.set_xlim(0, mlag)
        ax2.set_ylabel("RF (MHz)")
        ax2.text(
            0.9,
            0.9,
            "log|CS model|",
            fontdict=dict(size="small"),
            va="top",
            ha="right",
            transform=ax2.transAxes,
            bbox=dict(alpha=0.75, fc="white"),
        )

        ax2b = fig.add_subplot(3, 3, 5)
        im = ax2b.imshow(
            np.angle(cs_model[:, :mlag]) - np.median(np.angle(cs_model[:, :mlag]), axis=0)[None, :],
            cmap="hsv",
            aspect="auto",
            interpolation="nearest",
            extent=csextent,
        )
        # im = ax2b.imshow(cs_model[:,:mlag].imag,aspect='auto',interpolation='nearest',extent=csextent)
        im.set_clim(-np.pi, np.pi)
        ax2b.set_xlim(0, mlag)
        ax2b.text(
            0.9,
            0.9,
            "angle(CS model)",
            fontdict=dict(size="small"),
            va="top",
            ha="right",
            transform=ax2b.transAxes,
            bbox=dict(alpha=0.75, fc="white"),
        )
        for tl in ax2b.yaxis.get_ticklabels():
            tl.set_visible(False)
        sopt, gain, ph_numer, ph_denom = self.optimize_profile(plot_cs, hf, self.bw, self.ref_freq)
        sopt = normalize_profile(sopt)

        if self.omit_dc:
            sopt[0] = 0.0
        smeas = normalize_profile(plot_cs.mean(0))
        if self.omit_dc:
            smeas[0] = 0.0
        #        cs_model0,hfplus,hfminus,phases = make_model_cs(hf,sopt,self.bw,self.ref_freq)

        ax3 = fig.add_subplot(3, 3, 7)
        #        ax3.imshow(np.log(np.abs(cs_model0)[:,1:]),aspect='auto')
        err = np.abs(plot_cs - cs_model)[:, 1:mlag]
        # err = cs2ps(plot_cs) - cs2ps(normalize_cs(cs_model,self.bw,self.ref_freq))
        im = ax3.imshow(err, aspect="auto", interpolation="nearest", extent=csextent)
        ax3.set_xlim(0, mlag)
        #        im.set_clim(err[1:-1,1:-1].min(),err[1:-1,1:-1].max())
        im.set_clim(0, 3 * self.noise)
        ax3.text(
            0.9,
            0.9,
            "|error|",
            fontdict=dict(size="small"),
            va="top",
            ha="right",
            transform=ax3.transAxes,
            bbox=dict(alpha=0.75, fc="white"),
        )
        ax3.set_xlabel("Harmonic")

        ax3b = fig.add_subplot(3, 3, 8)
        im = ax3b.imshow(
            np.angle((plot_cs[:, :mlag] / cs_model[:, :mlag])),
            cmap="hsv",
            aspect="auto",
            interpolation="nearest",
            extent=csextent,
        )
        im.set_clim(-np.pi / 2.0, np.pi / 2.0)
        ax3b.set_xlim(0, mlag)
        ax3b.text(
            0.9,
            0.9,
            "angle(error)",
            fontdict=dict(size="small"),
            va="top",
            ha="right",
            transform=ax3b.transAxes,
            bbox=dict(alpha=0.75, fc="white"),
        )
        for tl in ax3b.yaxis.get_ticklabels():
            tl.set_visible(False)
        ax3b.set_xlabel("Harmonic")

        ax4 = fig.add_subplot(4, 3, 3)
        t = np.arange(ht.shape[0]) / self.bw
        ax4.plot(t, np.roll(20 * np.log10(np.abs(ht)), int(ht.shape[0] / 2) - self.rindex))
        ax4.plot(
            t,
            np.roll(
                20 * np.log10(np.convolve(np.ones((10,)) / 10.0, np.abs(ht), mode="same")),
                int(ht.shape[0] / 2) - self.rindex,
            ),
            linewidth=2,
            color="r",
            alpha=0.4,
        )

        ax4.set_ylim(0, 80)
        ax4.set_xlim(t[0], t[-1])
        ax4.text(
            0.9,
            0.9,
            "dB|h(t)|$^2$",
            fontdict=dict(size="small"),
            va="top",
            ha="right",
            transform=ax4.transAxes,
        )
        ax4.text(
            0.95,
            0.01,
            "$\\mu$s",
            fontdict=dict(size="small"),
            va="bottom",
            ha="right",
            transform=ax4.transAxes,
        )
        ax4b = fig.add_subplot(4, 3, 6)
        f = np.linspace(self.rf + self.bw / 2.0, self.rf - self.bw / 2.0, self.nchan)
        ax4b.plot(f, np.abs(hf))
        ax4b.text(
            0.9,
            0.9,
            "|H(f)|",
            fontdict=dict(size="small"),
            va="top",
            ha="right",
            transform=ax4b.transAxes,
        )
        ax4b.text(
            0.95,
            0.01,
            "MHz",
            fontdict=dict(size="small"),
            va="bottom",
            ha="right",
            transform=ax4b.transAxes,
        )
        ax4b.set_xlim(f.min(), f.max())
        ax4b.xaxis.set_major_locator(plt.MaxNLocator(4))
        ax5 = fig.add_subplot(4, 3, 9)
        if len(self.objval) >= 3:
            x = np.abs(np.diff(np.array(self.objval).flatten()))
            ax5.plot(np.arange(x.shape[0]), np.log10(x))
        ax5.text(
            0.9,
            0.9,
            "log($\\Delta$merit)",
            fontdict=dict(size="small"),
            va="top",
            ha="right",
            transform=ax5.transAxes,
        )
        ax6 = fig.add_subplot(4, 3, 12)
        pref = harm2phase(self.s0)
        ax6.plot(pref, label="Reference", linewidth=2)
        ax6.plot(harm2phase(sopt), "r", label="Intrinsic")
        ax6.plot(harm2phase(smeas), "g", label="Measured")
        legend = ax6.legend(loc="upper left", prop=dict(size="xx-small"), title="Profiles")
        legend.get_frame().set_alpha(0.5)
        ax6.set_xlim(0, pref.shape[0])
        fname = self.filename[-50:]
        if len(self.filename) > 50:
            fname = "..." + fname
        title = "%s isub: %d nopt: %d\n" % (fname, self.isub, self.nopt)
        title += "Source: %s Freq: %s MHz Feval #%04d Merit: %.3e Grad: %.3e" % (
            self.source,
            self.rf,
            self.niter,
            self.objval[-1],
            np.abs(grad).sum(),
        )
        fig.suptitle(title, size="small")
        canvas = FigureCanvasAgg(fig)
        fname = os.path.join(self.plotdir, ("%s_%04d_%04d.png" % (self.source, self.nopt, self.niter)))
        canvas.print_figure(fname)


def plotSimulation(CS, mlag=100):
    if CS.ht0 is None:
        print("Does not appear this is a simulation run")
    CS.grad
    hf = CS.hf
    ht = CS.ht  # [CS.isub,:]
    cs0 = CS.modelCS(ht)
    t = np.arange(ht.shape[0]) / CS.bw
    f = np.linspace(CS.rf + CS.bw / 2.0, CS.rf - CS.bw / 2.0, CS.nchan)
    csextent = [1, mlag - 1, CS.rf - CS.bw / 2.0, CS.rf + CS.bw / 2.0]
    ht0 = CS.ht0[CS.isub]
    hf0 = match_two_filters(hf, time2freq(ht0))
    cs_model = CS.modelCS(ht0)

    fig = Figure(figsize=(10, 7))
    ax1 = fig.add_subplot(3, 3, 1)
    ax1.plot(f, np.abs(hf), label=r"|$\hat{H}(f)$|")
    ax1.plot(f, np.abs(hf0), label="|$H$(f)|")
    legend = ax1.legend(loc="upper right", prop=dict(size="x-small"))
    legend.get_frame().set_alpha(0.5)
    ax1.text(
        0.9,
        0.1,
        "MHz",
        fontdict=dict(size="small"),
        va="top",
        ha="right",
        transform=ax1.transAxes,
        bbox=dict(alpha=0.75, fc="white"),
    )

    ax1.set_xlim(f.min(), f.max())

    ax2 = fig.add_subplot(3, 3, 4)
    ax2.plot(f, np.abs(hf / hf0), label=r"$\left|\frac{\hat{H}(f)}{H(f)}\right|$")
    ax2.plot(
        f,
        np.angle(hf / hf0),
        alpha=0.7,
        label=r"$\angle\left(\frac{\hat{H}(f)}{H(f)}\right)$",
    )
    legend = ax2.legend(loc="lower left", prop=dict(size="x-small"))
    legend.get_frame().set_alpha(0.5)
    ax2.text(
        0.9,
        0.1,
        "MHz",
        fontdict=dict(size="small"),
        va="top",
        ha="right",
        transform=ax2.transAxes,
        bbox=dict(alpha=0.75, fc="white"),
    )

    # ax2.plot(f[:-1],np.diff(np.angle(hf/hf0)))
    # ax2.plot(f[:-1],np.diff(np.angle(minphase(np.abs(hf))/hf0)))
    ax2.set_ylim(-3.2, 3.2)
    ax2.set_xlim(f.min(), f.max())

    ax3 = fig.add_subplot(3, 3, 2)
    #    im = ax3.imshow(np.abs(cs_model[:,:mlag]/cs0[:,:mlag]),
    #                     aspect='auto',interpolation='nearest',extent=csextent)
    #    im.set_clim(0.5,2)
    pt = 1e3 * np.linspace(0, 1, CS.nphase) / CS.ref_freq
    ax3.plot(pt, fftshift(CS.pp_meas), "r", label="measured")
    ax3.plot(pt, fftshift(CS.pp_intrinsic), "cyan", alpha=0.7, label="deconvolved")
    ax3.plot(pt, fftshift(harm2phase(CS.s0)), "k", label="original")
    ax3.errorbar(
        [pt[len(pt) / 4]],
        [CS.pp_meas.max() / 2.0],
        xerr=CS.tau / 1e3,
        capsize=5,
        linewidth=2,
    )
    ax3.text(pt[len(pt) / 4], CS.pp_meas.max() * 0.55, "tau", fontdict=dict(size="small"))
    ax3.set_xlim(0, pt[-1])
    legend = ax3.legend(loc="upper right", prop=dict(size="x-small"))
    legend.get_frame().set_alpha(0.5)
    ax3.text(
        0.9,
        0.1,
        "ms",
        fontdict=dict(size="small"),
        va="top",
        ha="right",
        transform=ax3.transAxes,
        bbox=dict(alpha=0.75, fc="white"),
    )

    ax4 = fig.add_subplot(3, 3, 3)
    im = ax4.imshow(
        np.angle(cs_model[:, :mlag] / cs0[:, :mlag]),
        cmap="hsv",
        aspect="auto",
        interpolation="nearest",
        extent=csextent,
    )
    im.set_clim(-3.2, 3.2)
    ax4.text(
        0.9,
        0.9,
        "angle cs_model/cs0",
        fontdict=dict(size="small"),
        va="top",
        ha="right",
        transform=ax4.transAxes,
        bbox=dict(alpha=0.75, fc="white"),
    )

    ax5 = fig.add_subplot(3, 3, 5)
    #    im = ax5.imshow(np.abs(CS.cs[:,:mlag]/cs0[:,:mlag]),
    #                     aspect='auto',interpolation='nearest',extent=csextent)
    #    im.set_clim(0.5,2)
    ax5.plot(
        t / 1e3,
        fftshift(20 * np.log10(np.abs(ht0) / np.abs(ht0).max())),
        label="dB($|h(t)|^2$)",
    )
    ax5.plot(
        t / 1e3,
        fftshift(20 * np.log10(np.abs(ht) / np.abs(ht).max())) - 40.0,
        "r",
        label=r"dB($|\hat{h}(t)|^2$)-40",
    )
    ax5.set_ylim(-80.0, 0)
    ax5.set_xlim(0, t[-1] / 1e3)
    legend = ax5.legend(loc="upper left", prop=dict(size="x-small"))
    legend.get_frame().set_alpha(0.5)
    ax5.text(
        0.9,
        0.1,
        "ms",
        fontdict=dict(size="small"),
        va="top",
        ha="right",
        transform=ax5.transAxes,
        bbox=dict(alpha=0.75, fc="white"),
    )

    ax8 = fig.add_subplot(3, 3, 8)
    maxt0 = t[fftshift(np.abs(ht0)).argmax()]
    maxt = t[fftshift(np.abs(ht)).argmax()]
    if maxt0 < maxt:
        maxt = maxt0
    #    ax8.plot(t-maxt,np.fft.fftshift(20*np.log10(np.abs(ht0)/np.abs(ht0).max())),label='dB($|h(t)|^2$)')
    #    ax8.plot(t-maxt,np.fft.fftshift(20*np.log10(np.abs(ht)/np.abs(ht).max())),'r',label=r'dB($|\hat{h}(t)|^2$)')
    #    ax8.set_ylim(-80.,0)

    ax8.plot(t - maxt, fftshift((np.abs(ht0) / np.abs(ht0).max())), label="$|h(t)|$")
    ax8.plot(
        t - maxt,
        fftshift((np.abs(ht) / np.abs(ht).max())),
        "r",
        label=r"$|\hat{h}(t)|$",
    )

    left = -5 * CS.tau
    right = 20 * CS.tau
    if right > t[-1] - maxt:
        right = t[-1] - maxt
    ax8.set_xlim(left, right)
    legend = ax8.legend(loc="upper right", prop=dict(size="x-small"))
    legend.get_frame().set_alpha(0.5)
    ax8.set_xlabel(r"$\mu$s")

    ax6 = fig.add_subplot(3, 3, 6)
    im = ax6.imshow(
        np.angle(CS.cs[:, :mlag] / cs0[:, :mlag]),
        cmap="hsv",
        aspect="auto",
        interpolation="nearest",
        extent=csextent,
    )
    im.set_clim(-3.2, 3.2)
    ax6.text(
        0.9,
        0.9,
        "angle cs_meas/cs0",
        fontdict=dict(size="small"),
        va="top",
        ha="right",
        transform=ax6.transAxes,
        bbox=dict(alpha=0.75, fc="white"),
    )

    ax7 = fig.add_subplot(3, 3, 7)
    im = ax7.imshow(
        np.log10(np.abs(CS.cs[:, :mlag])),
        aspect="auto",
        interpolation="nearest",
        extent=csextent,
    )
    ax7.text(
        0.9,
        0.9,
        "log|CS meas|",
        fontdict=dict(size="small"),
        va="top",
        ha="right",
        transform=ax7.transAxes,
        bbox=dict(alpha=0.75, fc="white"),
    )
    ax7.set_xlabel("harmonic")
    ax7.set_ylabel("MHz")

    ax9 = fig.add_subplot(3, 3, 9)
    im = ax9.imshow(
        np.angle(CS.cs[:, :mlag]),
        cmap="hsv",
        aspect="auto",
        interpolation="nearest",
        extent=csextent,
    )

    ax9.text(
        0.9,
        0.9,
        "angle(CS meas)",
        fontdict=dict(size="small"),
        va="top",
        ha="right",
        transform=ax9.transAxes,
        bbox=dict(alpha=0.75, fc="white"),
    )
    ax9.set_xlabel("harmonic")

    fname = CS.filename[-50:]
    if len(CS.filename) > 50:
        fname = "..." + fname
    try:
        harmstr = "Harmonics: %d" % CS.pharm
    except AttributeError:
        harmstr = ""

    snrstr = ""
    try:
        taustr = "h(t) tau: %.1f" % CS.tau
        if CS.noise is not None:
            snrstr = "snr: %.3f" % CS.noise
    except AttributeError:
        taustr = ""

    title = "%s isub: %d ipol: %d nopt: %d\n" % (fname, CS.isub, CS.ipol, CS.nopt)
    title += (
        harmstr + " " + taustr + " " + snrstr + " " + (" Feval #%04d Merit: %.3e" % (CS.niter, CS.objval[-1]))
    )
    fig.suptitle(title, size="small")
    canvas = FigureCanvasAgg(fig)
    fname = os.path.join(
        CS.plotdir,
        ("sim_SNR_%.1f_%s_%04d_%04d.pdf" % (CS.noise, CS.source, CS.nopt, CS.niter)),
    )
    canvas.print_figure(fname)


def fold(v):
    """
    Fold negative response onto positive time for minimum phase calculation
    """
    n = v.shape[0]
    nt = int(n / 2)
    rf = np.zeros_like(v[:nt])
    rf[:-1] = v[1:nt]
    rf += np.conj(v[: nt - 1 : -1])
    rw = np.zeros_like(v)
    rw[0] = v[0]
    rw[1 : nt + 1] = rf
    return rw


def minphase(v, workers=1):
    clipped = v.copy()
    thresh = 1e-5
    clipped[np.abs(v) < thresh] = thresh
    return np.exp(fft(fold(ifft(np.log(clipped), workers=workers)), workers=workers))


def loadArray(fname):
    """
    Load array from txt file in format generated by filter_profile,
    useful for filters.txt, dynamic_spectrum.txt
    """
    fh = open(fname, "r")
    try:
        x = int(fh.readline())
    except Exception:
        raise Exception("couldn't read first dimension")
    try:
        y = int(fh.readline())
    except Exception:
        raise Exception("couldn't read second dimension")
    raw = np.loadtxt(fh)
    if raw.shape[0] != x * y:
        raise Exception(
            "number of rows of data=",
            raw.shape[0],
            " not equal to product of dimensions:",
            x,
            y,
        )
    if len(raw.shape) > 1:
        data = raw[:, 0] + raw[:, 1] * 1j
    else:
        data = raw[:]
    data.shape = (x, y)
    fh.close()
    return data


def writeArray(fname, arr):
    """
    Write array to ascii file in same format as filter_profile does
    """
    fh = open(fname, "w")
    fh.write("%d\n" % arr.shape[0])
    fh.write("%d\n" % arr.shape[1])
    for x in range(arr.shape[0]):
        for y in range(arr.shape[1]):
            if arr.dtype == np.complex128:
                fh.write("%.7e %.7e\n" % (arr[x, y].real, arr[x, y].imag))
            else:
                fh.write("%.7e\n" % (arr[x, y]))
    fh.close()


def writeProfile(fname, prof):
    """
    Write profile to ascii file in same format as filter_profile does
    """
    t = np.linspace(0, 1, prof.shape[0], endpoint=False)
    fh = open(fname, "w")
    for x in range(prof.shape[0]):
        fh.write("%.7e %.7e\n" % (t[x], prof[x]))
    fh.close()


def loadProfile(fname):
    """
    Load profile in format generated by filter_profile
    """

    x = np.loadtxt(fname)
    return x[:, 1]


# np.fft does /n for all iffts, unlike fftw. So for now we keep normalization same for cross check
# by multiplying by n

# Note: for routines using rfft (ps2cs and phase2harm), the filter_profile code attempts to
# normalize the result so that ps2cs(cs2ps(x)) = x by dividing by the length of the output array
# However the fftw documentation indicates that one should instead divide by the length of the
# input array.
# I've left the bug in for now to compare directly to filter_profile

def ps2cs(ps, workers=2, axis=1):
    return rfft(ps, axis=axis, workers=workers, norm="ortho")

def ps2pc(ps, workers=2, axis=0):
    return rfft(ps, axis=axis, workers=workers, norm="ortho")

def cc2cs(cs, workers=2, axis=0):
    return fft(cs, axis=axis, workers=workers, norm="ortho")

def cs2cc(cc, workers=2, axis=0):
    return ifft(cc, axis=axis, workers=workers, norm="ortho")

def cc2pc(cc, workers=2, axis=1):
    return ifft(cc, axis=axis, workers=workers, norm="ortho")

def pc2cc(pc,workers=2, axis=1):
    return fft(pc, axis=axis, workers=workers, norm="ortho")

def time2freq(ht, workers=1, axis=0):
    return fft(ht, axis=axis, workers=workers, norm="ortho")

def freq2time(hf, workers=1, axis=0):
    return ifft(hf, axis=axis, workers=workers, norm="ortho")

def harm2phase(ph, workers=1):
    return irfft(ph, workers=workers, norm="ortho")

def phase2harm(pp, workers=1):
    return rfft(pp, workers=workers, norm="ortho")


def match_two_filters(hf1, hf2):
    z = (hf1 * np.conj(hf2)).sum()
    z2 = (hf2 * np.conj(hf2)).sum()  # = np.abs(hf2)**2.sum()
    z /= np.abs(z)
    z *= np.sqrt(1.0 * hf1.shape[0] / np.real(z2))
    return hf2 * z


def apply_threshold(x: np.ndarray, threshold: float, kernel=None):
    """
    Any value with abs(x) < threshold is set to zero
    """
    x_power = np.abs(x) ** 2
    if kernel is not None:
        print("apply threshold: smoothing power using supplied kernel")
        x_power = fftconvolve(x_power, kernel, mode="same")
    var_noise = noise_power_wavefield(x_power)
    limit = var_noise * threshold**2
    out = np.heaviside(x_power - limit, 1) * x
    nonz = np.count_nonzero(out)
    sz = np.size(out)
    print(f"apply_threshold: zero={(sz-nonz)*100.0/sz} %")
    return out


def apply_shrinkage_threshold(x: np.ndarray, threshold: float, kernel=None, decay=None):
    """
    abs(x) is decreased by threshold.
    Any resulting value with abs(x) < threshold is set to zero
    """
    x_power = np.abs(x) ** 2
    if kernel is not None:
        print("apply shrinkage threshold: smoothing power using supplied kernel")
        x_power = fftconvolve(x_power, kernel, mode="same")

    var_noise = noise_power_wavefield(x_power)
    limit = np.sqrt(var_noise) * threshold
    shrinkage = limit

    if decay is not None:
        shrinkage = limit * np.exp(-(np.sqrt(x_power) - limit) / (decay * limit))

    # add a small offset to absx to avoid division by zero in next step
    absx = np.abs(x) + np.sqrt(limit) * 1e-6
    out = np.maximum(absx - shrinkage, 0) * x / absx
    nonz = np.count_nonzero(out)
    sz = np.size(out)
    print(f"apply_shrinkage_threshold: zero={(sz-nonz)*100.0/sz} %")
    return out


def apply_delay_shrinkage_threshold(x: np.ndarray, threshold: float, baseline_threshold: float, kernel=None):
    """
    abs(x) is decreased by threshold * delay_noise_power
    Any resulting value with abs(x) < threshold * delay_noise_power is set to zero
    """
    x_power = np.abs(x) ** 2
    if kernel is not None:
        print("apply delay shrinkage threshold: smoothing power using supplied kernel")
        x_power = fftconvolve(x_power, kernel, mode="same")

    var_noise = delay_noise_power_wavefield(x_power, baseline_threshold)
    shrinkage = np.sqrt(var_noise) * threshold

    # add a small offset to absx to avoid division by zero in next step
    absx = np.abs(x) + shrinkage * 1e-6
    out = np.maximum(absx - shrinkage, 0) * x / absx
    nonz = np.count_nonzero(out)
    sz = np.size(out)
    print(f"apply_delay_shrinkage_threshold: zero={(sz-nonz)*100.0/sz} %")
    return out


def normalize_profile(ph):
    """
    Normalize harmonic profile such that first harmonic has magnitude 1
    """
    return ph / np.abs(ph[1])


def normalize_pp(pp):
    """
    Normalize a profile but keep it in phase rather than harmonics
    """
    ph = phase2harm(pp)
    ph = normalize_profile(ph)
    ph[0] = 0
    return harm2phase(ph)


def noise_power_wavefield(h_power):
    # compute the mean wavefield power over all doppler shifts and a range of negative delays
    nchan = h_power.shape[1]
    start_chan = nchan * 5 // 8
    end_chan = nchan * 7 // 8
    noise_power = h_power[:, start_chan:end_chan]
    norm = np.maximum(np.count_nonzero(noise_power), 1)
    return np.sum(noise_power) / norm


def delay_noise_power_wavefield(power, threshold):
    bias = 1.0 - threshold * np.exp(-threshold) / (1.0 - np.exp(-threshold))
    # print(f"delay_noise_power_wavefield threshold={threshold} bias={bias}")

    ndoppler = power.shape[0]
    power.shape[1]
    # print(f"delay_noise_power_wavefield ndelay={ndelay} ndoppler={ndoppler}")

    # for the initial estimate of noise power as a function of delay,
    # extract a 10-doppler-shift-wide strip at the +/- extrema of Doppler shift
    # (where signal is expected to be low)
    width = 10
    min = (ndoppler - width) // 2
    max = (ndoppler + width) // 2
    edge = power[min:max, :]

    sum_edge = np.sum(edge, axis=0)
    count_edge = np.maximum(np.count_nonzero(edge, axis=0), 1)

    masked_delay_power = sum_edge / count_edge
    for i in range(10):
        masked = np.heaviside(threshold * masked_delay_power - power, 1) * power
        sum_masked = np.sum(masked, axis=0)
        count_masked = np.maximum(np.count_nonzero(masked, axis=0), 1)
        masked_delay_power = sum_masked / (bias * count_masked)

    return masked_delay_power


def rms_wavefield(h):
    # compute rms wavefield rms over all doppler shifts and a range of negative delays
    return np.sqrt(noise_power_wavefield(np.abs(h) ** 2))


def normalize_cs_by_noise_rms(cs, bw, ref_freq):
    nchan = cs.shape[0]
    nharm = cs.shape[1]
    cmin, cmax = chan_limits_cs(nharm - 1, nchan, bw, ref_freq)
    hmin = nharm // 2
    extracted_noise = cs[cmin:cmax, hmin:]
    # print(f'normalize_cs_by_noise_rms nonzero={np.count_nonzero(noise)} size={noise.size}')
    rms = np.sqrt((np.abs(extracted_noise) ** 2).mean())
    return cs / rms, rms


def normalize_cs(cs, bw, ref_freq):
    rms1 = rms_cs(cs, ih=1, bw=bw, ref_freq=ref_freq)
    rmsn = rms_cs(cs, ih=cs.shape[1] - 1, bw=bw, ref_freq=ref_freq)
    normfac = np.sqrt(np.abs(rms1**2 - rmsn**2))
    return cs / normfac, normfac


def rms_cs(cs, ih, bw, ref_freq):
    nchan = cs.shape[0]
    imin, imax = chan_limits_cs(ih, nchan, bw, ref_freq)
    rms = np.sqrt((np.abs(cs[imin:imax, ih]) ** 2).mean())
    return rms


def cyclic_padding(cs, bw, ref_freq):
    nharm = cs.shape[1]
    nchan = cs.shape[0]
    for ih in range(nharm):
        imin, imax = chan_limits_cs(ih, nchan, bw, ref_freq)
        cs[:imin, ih] = 0
        cs[imax:, ih] = 0
    return cs


def chan_limits_cs(iharm, nchan, bw, ref_freq):
    inv_aspect = ref_freq * nchan
    inv_aspect *= iharm / (bw * 1e6)
    inv_aspect -= 1
    inv_aspect /= 2.0
    ichan = int(inv_aspect) + 1
    if ichan > nchan / 2:
        ichan = int(nchan / 2)
    return (ichan, nchan - ichan)  # min,max


def create_shear_phasors(nchan, nharm, bw_MHz, freq_Hz):
    """Construct the two-dimensional array of phasors used to shift the spectral response function

    Specifically, returns exp(i pi \tau_j \alpha_k)

    Parameters
    ----------
    nchan : number of frequency channels in spectra to be shifted
    nharm : number of shifts to perform
    bw_MHz : bandwidth in MHz
    freq_Hz : modulation frequency in Hz

    Returns
    ------
    .. math::
        exp(i pi \tau_j \alpha_k)

    where i=sqrt(-1), j = row index, and k = column index
    """

    # tau[j] in seconds
    tau = np.fft.fftfreq(nchan) * (nchan * 1e-6 / bw_MHz)
    # alpha[k] in Hz
    alpha = freq_Hz * np.arange(nharm)

    return np.exp(1j * np.pi * np.outer(tau, alpha))


def shear_spectra(spectrum, phasors):
    """Shifts the spectrum for each column of phasors

    Parameters
    ----------
    spectra : one-dimensional spectrum to be shifted
    phasors : the phase gradients for each shift to be applied

    """

    tmp = ifft(spectrum)
    nharm = phasors.shape[1]

    # copy the spectrum for each shift for each harmonic
    spectra = np.repeat(tmp[:, np.newaxis], nharm, axis=1)
    return fft(spectra * np.conj(phasors), axis=0), fft(spectra * phasors, axis=0)


def make_model_cs(hf, s0, bw, ref_freq, phasors):
    nchan = hf.shape[0]
    s0.shape[0]
    # profile2cs
    cs = np.repeat(
        s0[np.newaxis, :], nchan, axis=0
    )  # fill the cs model with the harmonic profile for each freq chan

    hfplus, hfminus = shear_spectra(hf, phasors)

    cs = cs * hfplus * np.conj(hfminus)

    cs = cyclic_padding(cs, bw, ref_freq)

    return cs, hfplus, hfminus


def fscrunch_cs(cs, bw, ref_freq):
    cstmp = cs[:]
    cstmp = cyclic_padding(cstmp, bw, ref_freq)
    #    rm = np.abs(cs-cstmp).sum()
    #    print "fscrunch saved:",rm
    return cstmp.sum(0)


def get_params(ht, rindex):
    nlag = ht.shape[0]
    params = np.zeros((2 * nlag - 1,), dtype="float")
    if rindex > 0:
        params[: 2 * (rindex)] = ht[:rindex].view("float")
    params[2 * rindex] = ht[rindex].real
    if rindex < nlag - 1:
        params[2 * rindex + 1 :] = ht[rindex + 1 :].view("float")
    return params


def get_ht(params, rindex):
    nlag = int((params.shape[0] + 1) / 2)
    ht = np.zeros((nlag,), dtype=np.complex128)
    ht[:rindex] = params[: 2 * rindex].view(np.complex128)
    ht[rindex] = params[2 * rindex]
    ht[rindex + 1 :] = params[2 * rindex + 1 :].view(np.complex128)
    return ht


def cyclic_merit_lag(x, CS):
    """
    The objective function. Computes mean squared merit and gradient

    Format is compatible with scipy.optimize
    """
    print("rindex", CS.rindex)
    ht = get_ht(x, CS.rindex)
    merit, grad, nonzero = complex_cyclic_merit_lag(ht, CS, CS.s0, CS.cs, 1.0)
    # the objval list keeps track of how the convergence is going
    CS.objval.append(merit)

    # multiply by 2 when going from Wertinger to real/imag derivatives
    grad = get_params(2.0 * grad, CS.rindex)
    return merit, grad


def complex_cyclic_merit_lag(ht, CS, s0, cs_data, gain):
    hf = time2freq(ht)
    cs_model, hfplus, hfminus = make_model_cs(hf, s0, CS.bw, CS.ref_freq, CS.shear_phasors)
    cs_model *= gain

    if CS.maxharm is not None:
        cs_model[:, CS.maxharm + 1 :] = 0.0

    extract = cs_model[:, CS.omit_dc :]
    nonzero = np.count_nonzero(extract)

    # WDvS13 Equation 19 and eqn:merit_function of appendix
    merit = (np.abs(extract - cs_data[:, CS.omit_dc :]) ** 2).sum()

    # residual, R = model - data
    diff = cs_model - cs_data
    phasors = CS.shear_phasors

    # make nchan / nlag copies of the intrinsic profile
    cs0 = np.repeat(s0[np.newaxis, :], CS.nlag, axis=0)

    cc1 = cs2cc(diff * hfminus)
    grad2 = cc1 * phasors * np.conj(cs0)  # WDvS Equation 37
    grad = grad2[:, CS.omit_dc :].sum(1)  # sum over all harmonics

    cc1 = cs2cc(np.conj(diff) * hfplus)
    grad2 = cc1 * np.conj(phasors) * cs0
    grad += grad2[:, CS.omit_dc :].sum(1)  # sum over all harmonics

    if CS.iprint:
        print("merit= %.7e  grad= %.7e" % (merit, (np.abs(grad) ** 2).sum()))

    return merit, grad, nonzero


def shifted(input_array, fraction_of_bin, axis=0):
    # Get the shape of the input array
    shape = input_array.shape

    # Create an array of sample frequencies
    frequency = np.fft.fftfreq(shape[axis])

    # Calculate the shift in radians based on the fraction of a bin
    phase_shift = 2 * np.pi * fraction_of_bin

    if axis == 0:
        return input_array * np.exp(1j * phase_shift * frequency[:, np.newaxis])
    elif axis == 1:
        return input_array * np.exp(1j * phase_shift * frequency[np.newaxis, :])
    else:
        raise ValueError("Invalid axis value. Must be 0 or 1.")


def loadCyclicSolver(statefile):
    """
    Load previously saved Cyclic Solver class
    """
    with open(statefile, "rb") as fh:
        cys = pickle.load(fh)
    return cys


if __name__ == "__main__":
    import sys

    fname = sys.argv[1]
    CS = CyclicSolver(filename=fname)
    if len(sys.argv) > 2:
        CS.initProfile(loadFile=sys.argv[2])
    else:
        CS.initProfile()
    np.save(("%s_profile.npy" % CS.source), CS.pp_intrinsic)
    CS.loop(make_plots=True, tolfact=20)
    CS.saveResults()<|MERGE_RESOLUTION|>--- conflicted
+++ resolved
@@ -171,9 +171,6 @@
         # set the wavefield at all negative delays to zero
         self.enforce_causality = False
 
-        # set the wavefield at all Doppler shifts above and below 50% of Nyquist to zero
-        self.low_pass_filter_Doppler = False
-
         # multiply the wavefiled by a phase that makes real and imaginary parts orthognonal
         self.enforce_orthogonal_real_imag = False
 
@@ -499,29 +496,24 @@
         hf_prev = np.ones((self.nchan,), dtype=np.complex128)
         self.hf_prev = hf_prev
 
-<<<<<<< HEAD
-        self.expected_power = self.nchan * self.nspec
-        self.h_doppler_delay = np.zeros((self.nspec, self.nchan), dtype=np.complex128)
-        self.h_doppler_delay[0, self.first_wavefield_delay] = np.sqrt(self.expected_power)
-        self.h_time_delay = freq2time(self.h_doppler_delay, axis=0)
-=======
-        if self.initial_h_time_freq is None:
-            self.h_doppler_delay = np.zeros((self.nspec, self.nchan), dtype=np.complex128)
-            self.h_doppler_delay[0, self.first_wavefield_delay] = self.nchan
-        else:
+        if self.initial_h_time_freq is not None:
             assert self.initial_h_time_freq.shape[0] == self.nspec
             assert self.initial_h_time_freq.shape[1] == self.nchan
             self.h_time_delay = freq2time(self.initial_h_time_freq, axis=1)
             self.h_doppler_delay = time2freq(self.h_time_delay, axis=0)
->>>>>>> 6c306052
-
-        # ensure that delta-function yields expected frequency response at all times
-        for isub in range(self.nspec):
-            ht = self.h_time_delay[isub]
-            hf = time2freq(ht)
-            for ichan in range(self.nchan):
-                if np.abs(hf[ichan] - 1.0) > 1e-6:
-                    print(f'unexpected initial response[{ichan}]={hf[ichan]}')
+        else:
+            self.expected_power = self.nchan * self.nspec
+            self.h_doppler_delay = np.zeros((self.nspec, self.nchan), dtype=np.complex128)
+            self.h_doppler_delay[0, self.first_wavefield_delay] = np.sqrt(self.expected_power)
+            self.h_time_delay = freq2time(self.h_doppler_delay, axis=0)
+
+            # ensure that delta-function yields expected frequency response at all times
+            for isub in range(self.nspec):
+                ht = self.h_time_delay[isub]
+                hf = time2freq(ht)
+                for ichan in range(self.nchan):
+                    if np.abs(hf[ichan] - 1.0) > 1e-6:
+                        print(f'unexpected initial response[{ichan}]={hf[ichan]}')
         
         self.noise_smoothing_kernel = None
         if self.noise_smoothing_duty_cycle is not None:
@@ -943,11 +935,7 @@
         if self.reduce_temporal_phase_noise_grad:
             self.minimize_temporal_phase_noise(self.h_time_delay_grad)
 
-        self.h_doppler_delay_grad = time2freq(self.h_time_delay_grad)
-
-        if self.low_pass_filter_Doppler:
-            quarter_nsub = self.nsubint // 4
-            self.h_doppler_delay_grad[quarter_nsub:-quarter_nsub,:] = 0
+        self.h_doppler_delay_grad = freq2time(self.h_time_delay_grad)
 
         if self.low_pass_filter_Doppler < 1:
             quarter_nsub = round (self.nsubint * self.low_pass_filter_Doppler / 2.0)
