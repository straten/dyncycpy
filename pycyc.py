--- conflicted
+++ resolved
@@ -766,13 +766,8 @@
         if self.use_integrated_profile:
             s0 = self.s0
         else:
-<<<<<<< HEAD
-            ph_numer = self.ph_numer[ipol,isub]
-            ph_denom = self.ph_denom[ipol,isub]
-=======
             ph_numer = self.ph_numer[ipol, isub]
             ph_denom = self.ph_denom[ipol, isub]
->>>>>>> f3bfc693
             s0 = ph_numer / ph_denom
 
         ht = self.h_time_delay[isub]
