--- conflicted
+++ resolved
@@ -770,7 +770,6 @@
     def normalize(self, h_doppler_delay):
         if self.conserve_wavefield_energy:
             total_power = np.sum(np.abs(h_doppler_delay) ** 2)
-            self.expected_power = self.nchan * self.nspec
             factor = np.sqrt(self.expected_power / total_power)
             h_doppler_delay *= factor
             # print(f'normalize factor={factor}')
@@ -806,11 +805,6 @@
         return _merit, _nterm
 
     def updateWavefield(self, h_doppler_delay):
-<<<<<<< HEAD
-
-        self.normalize(h_doppler_delay)
-=======
->>>>>>> ed8c3844
 
         rms_noise = rms_wavefield(h_doppler_delay)
 
@@ -893,7 +887,7 @@
         if self.reduce_temporal_phase_noise_grad:
             self.minimize_temporal_phase_noise(self.h_time_delay_grad)
 
-        self.h_doppler_delay_grad = time2freq(self.h_time_delay_grad) * self.nsubint
+        self.h_doppler_delay_grad = time2freq(self.h_time_delay_grad)
 
         align_phase_gradient = False
         if align_phase_gradient:
