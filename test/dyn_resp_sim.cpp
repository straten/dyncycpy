--- conflicted
+++ resolved
@@ -159,10 +159,9 @@
   arg = menu.add (output_periodic_spectra, 'o');
   arg->set_help ("Output periodic spectrum for each time sample");
 
-<<<<<<< HEAD
   arg = menu.add (degenerate_phase, 'x');
   arg->set_help ("Multiply each frequency response by a random phase");
-=======
+
   arg = menu.add (max_profile_harmonic, 'm', "fraction");
   arg->set_help ("Maximum spin harmonic, as a fraction of number of phase bins");
 
@@ -171,7 +170,6 @@
 
   arg = menu.add (self_noise_fraction, 'S', "rms");
   arg->set_help ("Standard deviation of additional self-noise, relative to power in each phase bin");
->>>>>>> df53938a
 }
 
 std::complex<double> random_phasor()
@@ -319,20 +317,6 @@
   data[jomega*nchan + jtau] += amplitude * random_phasor();
 
   if (arc_width)
-<<<<<<< HEAD
-  {    
-    for (unsigned iom=0; iom < ntime; iom++)
-    {
-      double dist_om = (double(iom) - double(jomega)) / arc_width;
-
-      for (unsigned itau=0; itau < nchan; itau++)
-      {
-        double dist_tau = (double(itau) - double(jtau)) / arc_width;
-        double amp = exp( -dist_om*dist_om -dist_tau*dist_tau );
-        data[iom*nchan + itau] += amplitude * amp * random_phasor();
-      }
-    }
-=======
   {
     // compute the Gaussian out to where the amplitude falls to 10^-9
     int fizzle = sqrt(arc_width * 9 * log(10.0));
@@ -350,7 +334,6 @@
 
         data[kom*nchan + ktau] += amplitude * amp * random_phasor();
       }
->>>>>>> df53938a
   }
 }
 
@@ -486,33 +469,6 @@
   }
 }
 
-<<<<<<< HEAD
-
-
-
-
-
-
-
-
-
-
-
-
-
-
-
-
-
-
-
-
-
-
-
-
-void dyn_res_sim::generate_scattered_wave(Pulsar::DynamicResponse* ext)
-=======
 void dyn_res_sim::add_scattered_wave (const std::string& arg)
 {
   auto coords = fromstring<std::pair<int,int>> (arg);
@@ -521,7 +477,6 @@
 }
 
 void dyn_res_sim::generate_scattered_waves(Pulsar::DynamicResponse* ext)
->>>>>>> df53938a
 {
   unsigned nchan = ext->get_nchan();
   unsigned ntime = ext->get_ntime();
@@ -536,13 +491,6 @@
 
   data[0] = 1.0;
 
-<<<<<<< HEAD
-  /* Reflect Doppler coordinate because a single forward 2D FFT 
-     is performed by transform_wavefield, when it should be forward 
-     along delay-to-frequency backward along Doppler-to-time. */
-  unsigned jtime = ntime - itime;
-  data[jtime*nchan + ichan] = {1.0, 1.0};
-=======
   for (auto wave: scattered_waves)
   {
     int itime = wave.first;
@@ -561,7 +509,6 @@
     data[jtime*nchan + jchan] = value;
   
   }
->>>>>>> df53938a
 
   transform_wavefield (ext);
 }
