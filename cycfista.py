#!/usr/bin/env python
# coding: utf-8

import argparse
import math
import pickle
import time

import matplotlib as mpl
import matplotlib.pyplot as plt
import numpy as np
from scipy.fft import fftshift

import fista
import pycyc
from plotting import plot_intrinsic_vs_observed

mpl.rcParams["image.aspect"] = "auto"

# do arg parsing here
p = argparse.ArgumentParser()
p.add_argument(
    "--init",
    type=str,
    help="file containing the initial wavefield and intrinsic profile",
)

p.add_argument(
    "--zap",
    type=float,
    default=0.05556,
    help="fraction of band edges to zap",
)

p.add_argument(
    "--iter",
    type=int,
    default=1000,
    help="maximum number of iterations",
)

args, files = p.parse_known_args()
init = args.init
max_iterations = args.iter

CS = pycyc.CyclicSolver(zap_edges=args.zap)

# initial value of alpha
alpha_init = 1e-9

# use the minimum of the last N estimates of alpha = 1 / Lipschitz
alpha_history = 10

# should probably estimate this as described in Oslowski & Walker (2023)
alpha_init = 1e-6

# solve sub-integrations in parallel using nthread threads
CS.nthread = 8

# compute and save cyclic spectra when loading periodic spectra
CS.save_cyclic_spectra = True

# use a single integrated profile as the reference profile for each sub-integration
CS.use_integrated_profile = True

<<<<<<< HEAD
# maintain constant total energy
CS.conserve_wavefield_energy = True

# reduce phase noise by minimizing the spectral entropy
# CS.minimize_spectral_entropy = True

# maximum Doppler shift cut-off (fraction of Doppler shifts to keep)
# CS.low_pass_filter_Doppler = 0.5
=======
# align the phase and delay of time-adjacent frequency responses computed from the wavefield
# CS.align_frequency_responses = True

# set h(tau,omega) to zero for tau < 0 for the first N iterations
CS.enforce_causality = 12

# use a delay-dependent threshold to perform shrinkage
# CS.delay_noise_shrinkage_threshold = 1.0
# CS.delay_noise_selection_threshold = 2.0

# CS.noise_shrinkage_threshold = 1.0
>>>>>>> df53938a

# include a separate gain variation term for each sub-integration
# CS.model_gain_variations = True

<<<<<<< HEAD
# set h(tau,omega) to zero for tau < 0 for the first N iterations
CS.enforce_causality = 8
=======
# maintain constant total power in the wavefield
CS.conserve_wavefield_energy = True
>>>>>>> df53938a

# when updating the profile, minimize phase differences between h(tau,t) and h(tau,t+1)
# CS.reduce_temporal_phase_noise = True

# reduce temporal phase noise by minimizing the spectral entropy
# CS.minimize_spectral_entropy = True

# Number of iterations between profile updates
update_profile_period = 2
update_profile_every_iteration_until = 5
plot_all = True

# CS.doppler_window = ('kaiser', 8.0)

# maximum Doppler shift cut-off (fraction of Doppler shifts to keep)
# CS.low_pass_filter_Doppler = 0.5

# CS.temporal_taper_alpha = 0.25
# CS.spectral_taper_alpha = 0.25

# CS.first_wavefield_delay = 0
# CS.first_wavefield_from_best_harmonic = 10

# CS.noise_threshold = 1.0
# CS.noise_smoothing_duty_cycle = 0.05

if init is not None:
    print(f"cycfista: loading initial wavefield and intrinsic profile from {init}")
    CS.load_initial_guess(init)

print(f"cycfista: loading {len(files)} files")
for file in files:
    CS.load(file)

print(f"cycfista: {CS.nsubint} spectra loaded")

CS.initProfile()

initial_profile_from_first_subintegration = False

if initial_profile_from_first_subintegration:
    CS.loop(isub=0, make_plots=False, ipol=0, tolfact=10, iprint=0)
    CS.pp_intrinsic = CS.intrinsic_profiles[0,0]

plt.plot(CS.pp_intrinsic)
plt.savefig("cycfista_init_profile.png")
plt.close()
with open("cycfista_init_profile.pkl", "wb") as fh:
    pickle.dump(CS.pp_intrinsic, fh)

plt.plot(CS.cs_norm)
plt.savefig("cycfista_cs_norm.png")
plt.close()
with open("cycfista_cs_norm.pkl", "wb") as fh:
    pickle.dump(CS.cs_norm, fh)

pp_scattered = np.copy(CS.pp_scattered)

CS.initWavefield()

y_n = np.copy(CS.h_doppler_delay)
x_n = np.copy(CS.h_doppler_delay)
t_n = 1

demerits = np.array([])
alphas = np.array([])

alpha = alpha_init

best_merit = CS.get_reduced_chisq()
best_x = np.copy(x_n)
L_max = 1.0 / alpha

print(f"starting merit={best_merit}")

step_factor = 1.0
acceleration = 1.2
bad_step = 0

prev_merit = best_merit

# Start timer
prev_time = start_time = time.time()
min_step_factor = 0.5

for i in range(max_iterations+1):
    CS.nopt += 1

    if i < update_profile_every_iteration_until or (i + 1) % update_profile_period == 0:
        print("cycfista: update profile")
        CS.updateProfile()

    x_n, y_n, L, t_n, demerits = fista.take_fista_step(
        iter=i,
        func=CS,
        backtrack=False,
        alpha=alpha,
        eta=5,
        y_n=y_n,
        _lambda=None,
        delay_for_inf=-int(CS.nchan / 2),
        zero_penalty_coords=np.array([]),
        fix_phase_value=None,
        fix_phase_coords=None,
        fix_support=np.array([]),
        t_n=t_n,
        x_n=x_n,
        demerits=demerits,
        eps=None,
    )

    assert math.isfinite(CS.get_reduced_chisq())

    if CS.enforce_causality:
        CS.enforce_causality -= 1
        print(f"enforcing causality for {CS.enforce_causality} more iterations")

    if i == 0 or L > L_max:
        L_max = L

    reduced_chisq = CS.get_reduced_chisq()

    if reduced_chisq < best_merit:
        best_merit = reduced_chisq
        best_x = np.copy(x_n)
    else:
        print(f"\n** greater than best={best_merit}")

    if reduced_chisq > prev_merit:
        print("**** bad step")

    really_bad = not math.isfinite(reduced_chisq) or reduced_chisq > 2.0 * prev_merit

    if really_bad:
        print("**** really bad step - RESET")
        t_n = 1
        CS.h_doppler_delay[:] = y_n[:] = x_n[:] = best_x[:]
    else:
        alphas = np.append(alphas, 1.0 / L)
        prev_merit = reduced_chisq

    if alphas.size == 0:
        alpha = 1.0 / L  # this should happen only if the first step is bad
        printf ("alpha init={alpha_init} led to very bad first step.  next alpha={alpha}")
    elif alpha_history == 0 or alphas.size < alpha_history:
        alpha = np.min(alphas)
    else:
        alpha = np.min(alphas[-alpha_history:])

    if really_bad:
        alpha *= 0.2
        print(f"reducing alpha to {alpha}")
        alphas = np.append(alphas, alpha)

    print(f"\n{i:03d} demerit={reduced_chisq} alpha={alpha} last={1.0/L} min={1.0/L_max} t_n={t_n}")
    end_time = time.time()

    iter_time = end_time - prev_time
    elapsed_time = end_time - start_time

    prev_time = end_time
    print(f"Elapsed time: {elapsed_time/60} min   Iteration time: {iter_time/60} min", flush=True)

    if plot_all or i < 10 or i % 10 == 0:
        base = "cycfista_" + f"{i:03d}"
        plotthis = np.log10(np.abs(fftshift(x_n)) + 1e-2)
        try:
            fig, ax = plt.subplots(figsize=(8, 9))
            img = ax.imshow(plotthis.T, aspect="auto", origin="lower", cmap="cubehelix_r", vmin=-1)
            fig.colorbar(img)
            fig.savefig(base + "_wavefield.png")
            plt.close()
        except Exception:
            print("##################################### wavefield plot failed")
        with open(base + "_wavefield.pkl", "wb") as fh:
            pickle.dump(x_n, fh)

        if CS.model_gain_variations:
            try:
                fig, ax = plt.subplots(figsize=(12, 8))
                ax.plot(CS.optimal_gains)
                fig.savefig(base + "_optimal_gains.png")
                plt.close()
            except Exception:
                print("##################################### optimal gains plot failed")
            with open(base + "_optimal_gains.pkl", "wb") as fh:
                pickle.dump(CS.optimal_gains, fh)

        try:
            fig, ax = plt.subplots(figsize=(12, 8))
<<<<<<< HEAD
            ax.plot(np.log10(np.sum(np.abs(x_n) ** 2 + 1e-5, axis=0)))
=======
            ax.plot(np.log10(np.sum(np.abs(x_n) ** 2, axis=0) + 1e-16))
>>>>>>> df53938a
            fig.savefig(base + "_impulse_response.png")
            plt.close()
        except Exception:
            print("##################################### impulse response plot failed")

        plot_intrinsic_vs_observed(CS, pp_scattered, base + "_compare.png")
        plt.close()<|MERGE_RESOLUTION|>--- conflicted
+++ resolved
@@ -63,7 +63,6 @@
 # use a single integrated profile as the reference profile for each sub-integration
 CS.use_integrated_profile = True
 
-<<<<<<< HEAD
 # maintain constant total energy
 CS.conserve_wavefield_energy = True
 
@@ -72,7 +71,7 @@
 
 # maximum Doppler shift cut-off (fraction of Doppler shifts to keep)
 # CS.low_pass_filter_Doppler = 0.5
-=======
+
 # align the phase and delay of time-adjacent frequency responses computed from the wavefield
 # CS.align_frequency_responses = True
 
@@ -84,18 +83,9 @@
 # CS.delay_noise_selection_threshold = 2.0
 
 # CS.noise_shrinkage_threshold = 1.0
->>>>>>> df53938a
 
 # include a separate gain variation term for each sub-integration
 # CS.model_gain_variations = True
-
-<<<<<<< HEAD
-# set h(tau,omega) to zero for tau < 0 for the first N iterations
-CS.enforce_causality = 8
-=======
-# maintain constant total power in the wavefield
-CS.conserve_wavefield_energy = True
->>>>>>> df53938a
 
 # when updating the profile, minimize phase differences between h(tau,t) and h(tau,t+1)
 # CS.reduce_temporal_phase_noise = True
@@ -286,11 +276,7 @@
 
         try:
             fig, ax = plt.subplots(figsize=(12, 8))
-<<<<<<< HEAD
-            ax.plot(np.log10(np.sum(np.abs(x_n) ** 2 + 1e-5, axis=0)))
-=======
-            ax.plot(np.log10(np.sum(np.abs(x_n) ** 2, axis=0) + 1e-16))
->>>>>>> df53938a
+            ax.plot(np.log10(np.sum(np.abs(x_n) ** 2 + 1e-16, axis=0)))
             fig.savefig(base + "_impulse_response.png")
             plt.close()
         except Exception:
