#!/usr/bin/env python
# coding: utf-8

import pickle
import time
import sys

import matplotlib as mpl
import matplotlib.pyplot as plt
import numpy as np

import fista
import pycyc
from plotting import plot_intrinsic_vs_observed

mpl.rcParams["image.aspect"] = "auto"
from scipy.fft import fftshift

CS = pycyc.CyclicSolver(zap_edges=0.05556)

# Number of iterations between profile updates
update_profile_period = 10
update_profile_every_iteration_until = 10

CS.save_cyclic_spectra = True
CS.model_gain_variations = True
CS.enforce_causality = 23
<<<<<<< HEAD
=======

# CS.noise_shrinkage_threshold = 1.0
>>>>>>> 976fde09

# CS.noise_shrinkage_threshold = 1.0

# CS.doppler_window = ('kaiser', 8.0)

CS.delay_noise_shrinkage_threshold = 1.0
CS.delay_noise_selection_threshold = 2.0

# CS.temporal_taper_alpha = 0.25
# CS.spectral_taper_alpha = 0.25

# CS.first_wavefield_delay = 0
# CS.first_wavefield_from_best_harmonic = 10

# CS.noise_threshold = 1.0
# CS.noise_smoothing_duty_cycle = 0.05

inputArgs = sys.argv
print(f"cycfista: loading {len(inputArgs)-1} files")
for file in inputArgs[1:]:
    CS.load(file)

print(f"cycfista: {CS.nsubint} spectra loaded")

CS.initProfile()

plt.plot(CS.pp_intrinsic)
plt.savefig("cycfista_init_profile.png")
plt.close()
with open("cycfista_init_profile.pkl", "wb") as fh:
    pickle.dump(CS.pp_intrinsic, fh)

plt.plot(CS.cs_norm)
plt.savefig("cycfista_cs_norm.png")
plt.close()
with open("cycfista_cs_norm.pkl", "wb") as fh:
    pickle.dump(CS.cs_norm, fh)

pp_scattered = np.copy(CS.pp_scattered)

CS.initWavefield()

y_n = np.copy(CS.h_doppler_delay)
x_n = np.copy(CS.h_doppler_delay)
t_n = 1

demerits = np.array([])
alpha = 20.0

best_merit = CS.get_reduced_chisq()
best_x = np.copy(x_n)
L_max = 1.0 / alpha

print(f"starting merit={best_merit}")

step_factor = 1.0
acceleration = 1.2
bad_step = 0

prev_merit = best_merit

# Start timer
start_time = time.time()
min_step_factor = 0.5

for i in range(1000):
    CS.nopt += 1

    if i < update_profile_every_iteration_until or (i+1) % update_profile_period == 0:
        print("cycfista: update profile")
        CS.updateProfile()

    x_n, y_n, L, t_n, demerits = fista.take_fista_step(
        iter=i,
        func=CS,
        backtrack=False,
        alpha=alpha,
        eta=5,
        y_n=y_n,
        _lambda=None,
        delay_for_inf=-int(CS.nchan / 2),
        zero_penalty_coords=np.array([]),
        fix_phase_value=None,
        fix_phase_coords=None,
        fix_support=np.array([]),
        t_n=t_n,
        x_n=x_n,
        demerits=demerits,
        eps=None,
    )

    if CS.enforce_causality:
        CS.enforce_causality -= 1

    if i == 0 or L > L_max:
        L_max = L

    if CS.get_reduced_chisq() < best_merit:
        best_merit = CS.get_reduced_chisq()
        best_x = np.copy(x_n)
    else:
        print(f"\n** greater than best={best_merit}")

    if CS.get_reduced_chisq() > prev_merit:
        print("**** bad step")

    alpha = 1.0 / L_max
    prev_merit = CS.get_reduced_chisq()

    print(f"\n{i:03d} demerit={CS.get_reduced_chisq()} alpha={alpha} t_n={t_n}")
    end_time = time.time()

    elapsed_time = end_time - start_time
    print(f"Elapsed time: {elapsed_time/60} min")

    if i % 10 == 0:
        base = "cycfista_" + f"{i:03d}"
        plotthis = np.log10(np.abs(fftshift(x_n)) + 1e-2)
        try:
            fig, ax = plt.subplots(figsize=(8, 9))
            img = ax.imshow(plotthis.T, aspect="auto", origin="lower", cmap="cubehelix_r", vmin=-1)
            fig.colorbar(img)
            fig.savefig(base + "_wavefield.png")
            plt.close()
        except:
            print("##################################### wavefield plot failed")
        with open(base + "_wavefield.pkl", "wb") as fh:
            pickle.dump(x_n, fh)

        try:
            fig, ax = plt.subplots(figsize=(12, 8))
            ax.plot(CS.optimal_gains)
            fig.savefig(base + "_optimal_gains.png")
            plt.close()
        except:
            print("##################################### optimal gains plot failed")
        with open(base + "_optimal_gains.pkl", "wb") as fh:
            pickle.dump(CS.optimal_gains, fh)

        try:
            fig, ax = plt.subplots(figsize=(12, 8))
            ax.plot(np.log10(np.sum(np.abs(x_n) ** 2, axis=0)))
            fig.savefig(base + "_impulse_response.png")
            plt.close()
        except:
            print("##################################### impulse response plot failed")

        plot_intrinsic_vs_observed(CS, pp_scattered, base + "_compare.png")
        plt.close()<|MERGE_RESOLUTION|>--- conflicted
+++ resolved
@@ -25,14 +25,8 @@
 CS.save_cyclic_spectra = True
 CS.model_gain_variations = True
 CS.enforce_causality = 23
-<<<<<<< HEAD
-=======
 
 # CS.noise_shrinkage_threshold = 1.0
->>>>>>> 976fde09
-
-# CS.noise_shrinkage_threshold = 1.0
-
 # CS.doppler_window = ('kaiser', 8.0)
 
 CS.delay_noise_shrinkage_threshold = 1.0
