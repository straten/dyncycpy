--- conflicted
+++ resolved
@@ -27,12 +27,6 @@
 # compute and save cyclic spectra when loading periodic spectra
 CS.save_cyclic_spectra = True
 
-<<<<<<< HEAD
-# CS.use_integrated_profile = True
-# CS.model_gain_variations = True
-
-# CS.enforce_causality = 0
-=======
 # use a single integrated profile as the reference profile for each sub-integration
 CS.use_integrated_profile = True
 
@@ -41,7 +35,6 @@
 
 # set h(tau,omega) to zero for tau < 0 for the first N iterations
 CS.enforce_causality = 8
->>>>>>> ed8c3844
 
 # when updating the profile, minimize phase differences between h(tau,t) and h(tau,t+1) 
 CS.reduce_temporal_phase_noise = True
@@ -166,11 +159,7 @@
 
     prev_merit = CS.get_reduced_chisq()
 
-<<<<<<< HEAD
-    print(f"\n{i:03d} demerit={CS.get_reduced_chisq()} alpha={alpha} t_n={t_n} last alpha={1.0/L}")
-=======
     print(f"\n{i:03d} demerit={CS.get_reduced_chisq()} alpha={alpha} last={1.0/L} min={1.0/L_max} t_n={t_n}")
->>>>>>> ed8c3844
     end_time = time.time()
 
     elapsed_time = end_time - start_time
